/*    Copyright (c) 2010-2019, Delft University of Technology
 *    All rigths reserved
 *
 *    This file is part of the Tudat. Redistribution and use in source and
 *    binary forms, with or without modification, are permitted exclusively
 *    under the terms of the Modified BSD license. You should have received
 *    a copy of the license with this file. If not, please or visit:
 *    http://tudat.tudelft.nl/LICENSE.
 */

#ifndef TUDAT_OBSERVATIONPARTIAL_H
#define TUDAT_OBSERVATIONPARTIAL_H

#include <vector>
#include <map>

#include <memory>

#include <Eigen/Core>

#include "tudat/basics/basicTypedefs.h"

#include "tudat/astro/observation_models/observationModel.h"
#include "tudat/astro/observation_models/observableTypes.h"
#include "tudat/astro/observation_models/linkTypeDefs.h"
#include "tudat/astro/orbit_determination/estimatable_parameters/estimatableParameter.h"
#include "tudat/astro/orbit_determination/estimatable_parameters/observationBiasParameter.h"
#include "tudat/astro/observation_models/corrections/lightTimeCorrection.h"
#include "tudat/math/basic/mathematicalConstants.h"

namespace tudat
{

namespace observation_partials
{

//! Base class for scaling position partials to observable partials.
/*!
 *  Base class for scaling position partials to observable partials. For observables computed from the three-dimensional
 *  positions of reference points, the partial derivatives are computed from the partials of these positions. Each
 *  observation model requires a specific derived class of PositionPartialScaling, that computes how position partials
 *  are converted to ('scaled to') observable partials
 */
class PositionPartialScaling
{
public:

    //! Destructor
    virtual ~PositionPartialScaling( ){ }

    //! Update the scaling object to the current times and states (pure virtual).
    /*!
     *  Update the scaling object to the current times and states (pure virtual).
     *  \param linkEndStates List of states at each link end during observation.
     *  \param times List of times at each link end during observation.
     *  \param fixedLinkEnd Link end at which observation time is defined, i.e. link end for which associated time
     *  is kept constant when computing observable.
     *  \param currentObservation Value of observation for which partial scaling is to be computed
     */
    virtual void update( const std::vector< Eigen::Vector6d >& linkEndStates,
                         const std::vector< double >& times,
                         const observation_models::LinkEndType fixedLinkEnd,
                         const Eigen::VectorXd currentObservation ) = 0;


};

template< int ObservationSize >
class DirectPositionPartialScaling: public PositionPartialScaling
{
public:

    DirectPositionPartialScaling( const observation_models::ObservableType observableType ):
        observableType_( observableType )
    { }

    virtual ~DirectPositionPartialScaling( ){ }

    virtual observation_models::LinkEndType getCurrentLinkEndType( ) = 0;

    virtual Eigen::Matrix< double, ObservationSize, 3 > getPositionScalingFactor( const observation_models::LinkEndType linkEndType ) = 0;

    virtual Eigen::Matrix< double, ObservationSize, 3 > getVelocityScalingFactor( const observation_models::LinkEndType linkEndType )
    {
        return Eigen::MatrixXd::Zero( ObservationSize, 3 );
    }

    virtual Eigen::Matrix< double, ObservationSize, 3 > getFixedTimePositionScalingFactor( const observation_models::LinkEndType linkEndType )
    {
        throw std::runtime_error( "Error, fixed-time position partial not yet implemented for observable " + std::to_string( observableType_ ) );
    }

    virtual Eigen::Matrix< double, ObservationSize, 3 > getFixedTimeVelocityScalingFactor( const observation_models::LinkEndType linkEndType )
    {
        return Eigen::MatrixXd::Zero( ObservationSize, 3 );
    }


    virtual Eigen::Matrix< double, ObservationSize, 1 > getLightTimePartialScalingFactor( ) = 0;

    observation_models::ObservableType getObservableType( )
    {
        return observableType_;
    }

    virtual bool isVelocityScalingNonZero( )
    {
        return false;
    }

    virtual std::vector< std::pair< Eigen::Matrix< double, ObservationSize, Eigen::Dynamic >, double > > getLinkIndependentPartials(
            const estimatable_parameters::EstimatebleParameterIdentifier parameterType )
    {
        if( useLinkIndependentPartials( ) == false )
        {
            throw std::runtime_error( "Error when getting link independent partials of observable type " +
                                      observation_models::getObservableName( observableType_) +
                                      ", no such model is defined." );
        }
        else
        {
            throw std::runtime_error( "Error when getting link independent partials of observable type " +
                                      observation_models::getObservableName( observableType_) +
                                      ", derived class model is not implemented." );
        }
    }

    virtual bool useLinkIndependentPartials( )
    {
        return false;
    }

protected:

    observation_models::ObservableType observableType_;

    bool doesVelocityScalingFactorExist_;
};

//! Base class of partial derivative of an observable w.r.t. an estimated parameter.
/*!
 *  Base class of partial derivative of an observable w.r.t. an estimated parameter.
 *  Calculated partial function must be defined in each derived class for calculation of specific derivative.
 */
template< int ObservationSize >
class ObservationPartial
{
public:

    //! Constructor
    /*!
     * Constructor
     * \param parameterIdentifier Parameter id of for specifc parameter of which partial is computed by object.
     */
    ObservationPartial( const estimatable_parameters::EstimatebleParameterIdentifier parameterIdentifier ):
        parameterIdentifier_( parameterIdentifier ){ }

    //! Virtual destructor.
    /*!
     *  Virtual destrcutor.
     */
    virtual ~ObservationPartial( ) { }

    //! Pure virtual function to calculate the observation partial(s) at required time(s) and state(s)
    /*!
     *  Pure virtual function to calculate the observation partial(s) at required time(s) and state(s). States and times
     *  are typically obtained from evaluation of associated observation model.
     *  Derived class functions implement this for a specific observable.
     *  \param states Link end states. Index maps to link end for a given ObsevableType through getLinkEndIndex function.
     *  \param times Link end times.
     *  \param linkEndOfFixedTime Link end that is kept fixed when computing the observable.
     *  \param currentObservation Value of the observation for which the partial is to be computed (default NaN for
     *  compatibility purposes).
     *  \return Vector of pairs containing partial values and associated times.
     */
    virtual std::vector< std::pair< Eigen::Matrix< double, ObservationSize, Eigen::Dynamic >, double > > calculatePartial(
            const std::vector< Eigen::Vector6d >& states,
            const std::vector< double >& times,
            const observation_models::LinkEndType linkEndOfFixedTime = observation_models::receiver,
            const std::shared_ptr< observation_models::ObservationAncilliarySimulationSettings > ancillarySettings = nullptr,
            const Eigen::Matrix< double, ObservationSize, 1 >& currentObservation =
                Eigen::Matrix< double, ObservationSize, 1 >::Constant( TUDAT_NAN ) ) = 0;

    //! Function to get parameter id of for specifc parameter of which partial is computed by object.
    /*!
     * Function to get parameter id of for specifc parameter of which partial is computed by object.
     * \return Parameter id of for specifc parameter of which partial is computed by object.
     */
    estimatable_parameters::EstimatebleParameterIdentifier getParameterIdentifier( )
    {
        return parameterIdentifier_;
    }


protected:

    //! Parameter id of for specifc parameter of which partial is computed by object.
    estimatable_parameters::EstimatebleParameterIdentifier parameterIdentifier_;
};


//! Class for computing the derivative of any observable w.r.t. a constant absolute observation bias
/*!
 *  Class for computing the derivative of any observable w.r.t. a constant absolute observation bias. Note that this partial is
 *  distinct from most other ObservationPartial partial derived classes, as its implementation is based on the parameter
 *  (constant observation bias), not the type of observable: the implementation is identical for each observable.
 */
template< int ObservationSize >
class ObservationPartialWrtConstantAbsoluteBias: public ObservationPartial< ObservationSize >
{
public:

    //! Constructor
    /*!
     * Constructor
     * \param observableType Observable type for which the bias is active.
     * \param linkEnds Observation link ends for which the bias is active.
     */
    ObservationPartialWrtConstantAbsoluteBias( const observation_models::ObservableType observableType,
                                               const observation_models::LinkEnds& linkEnds ):
        ObservationPartial< ObservationSize >(
            std::make_pair( estimatable_parameters::constant_additive_observation_bias, linkEnds.begin( )->second.getDualStringLinkEnd( ) ) ),
        observableType_( observableType ), linkEnds_( linkEnds )
    {
        // Compute partial (vector of ObservationSize with 1.0 entries).
        constantPartial_ = Eigen::Matrix< double, ObservationSize, ObservationSize >::Identity( );
    }

    //! Destructor
    ~ObservationPartialWrtConstantAbsoluteBias( ){ }

    //! Function to calculate the observation partial w.r.t. constant absolute bias
    /*!
     *  Function to calculate the observation partial w.r.t. constant absolute bias. Note that output is independent of input.
     *  Associated time defined at times[ 0 ].
     *  \param states Link end states (unused).
     *  \param times Link end times  (unused).
     *  \param linkEndOfFixedTime Link end that is kept fixed when computing the observable  (unused).
     *  \param currentObservation Value of the observation for which the partial is to be computed  (unused).
     *  \return Vector of pairs containing partial values and associated times.
     */
    std::vector< std::pair< Eigen::Matrix< double, ObservationSize, Eigen::Dynamic >, double > > calculatePartial(
            const std::vector< Eigen::Vector6d >& states,
            const std::vector< double >& times,
            const observation_models::LinkEndType linkEndOfFixedTime = observation_models::receiver,
            const std::shared_ptr< observation_models::ObservationAncilliarySimulationSettings > ancillarySettings = nullptr,
            const Eigen::Matrix< double, ObservationSize, 1 >& currentObservation =
                Eigen::Matrix< double, ObservationSize, 1 >::Zero( ) )
    {
        return { std::make_pair( constantPartial_, times.at( 0 ) ) };
    }

private:

    //! Observable type for which the bias is active.
    observation_models::ObservableType observableType_;

    //!  Observation link ends for which the bias is active.
    observation_models::LinkEnds linkEnds_;

    //! Observation partial: constant for all conditions.
    Eigen::Matrix< double, ObservationSize, ObservationSize > constantPartial_;

};


//! Class for computing the derivative of any observable w.r.t. an arc-wise constant absolute observation bias
/*!
 *  Class for computing the derivative of any observable w.r.t. a n arc-wiseconstant absolute observation bias. Note that this
 *  partial is distinct from most other ObservationPartial partial derived classes, as its implementation is based on the
 *  parameter (arc-wise constant observation bias), not the type of observable: the implementation is identical for each
 *  observable.
 */
template< int ObservationSize >
class ObservationPartialWrtArcWiseAbsoluteBias: public ObservationPartial< ObservationSize >
{
public:

    //! Constructor
    /*!
     * Constructor
     * \param observableType Observable type for which the bias is active.
     * \param linkEnds Observation link ends for which the bias is active.
     * \param arcLookupScheme Object used to determine the index from observationBiases_ to be used, based on the current time.
     * \param linkEndIndex Link end index from which the 'current time' is determined
     * \param numberOfArcs Number of arcs for which biases are defined
     */
    ObservationPartialWrtArcWiseAbsoluteBias( const observation_models::ObservableType observableType,
                                               const observation_models::LinkEnds& linkEnds,
                                               const std::shared_ptr< interpolators::LookUpScheme< double > > arcLookupScheme,
                                               const int linkEndIndex,
                                               const int numberOfArcs ):
        ObservationPartial< ObservationSize >(
            std::make_pair( estimatable_parameters::arcwise_constant_additive_observation_bias, linkEnds.begin( )->second.getDualStringLinkEnd( ) ) ),
        observableType_( observableType ), linkEnds_( linkEnds ), arcLookupScheme_( arcLookupScheme ),
        linkEndIndex_( linkEndIndex ), numberOfArcs_( numberOfArcs )
    {
        constantPartial_ = Eigen::Matrix< double, ObservationSize, ObservationSize >::Identity( );
        totalPartial_ = Eigen::Matrix< double, ObservationSize, Eigen::Dynamic >::Zero(
                    ObservationSize, ObservationSize * numberOfArcs_ );
    }

    //! Destructor
    ~ObservationPartialWrtArcWiseAbsoluteBias( ){ }

    //! Function to calculate the observation partial w.r.t. arc-wise constant absolute bias
    /*!
     *  Function to calculate the observation partial w.r.t. arc-wise constant absolute bias. Note that output is independent of
     *  input. Associated time defined by linkEndIndex_.
     *  \param states Link end states (unused).
     *  \param times Link end times.
     *  \param linkEndOfFixedTime Link end that is kept fixed when computing the observable  (unused).
     *  \param currentObservation Value of the observation for which the partial is to be computed  (unused).
     *  \return Vector of pairs containing partial values and associated times.
     */
    std::vector< std::pair< Eigen::Matrix< double, ObservationSize, Eigen::Dynamic >, double > > calculatePartial(
            const std::vector< Eigen::Vector6d >& states,
            const std::vector< double >& times,
            const observation_models::LinkEndType linkEndOfFixedTime = observation_models::receiver,
            const std::shared_ptr< observation_models::ObservationAncilliarySimulationSettings > ancillarySettings = nullptr,
            const Eigen::Matrix< double, ObservationSize, 1 >& currentObservation =
                Eigen::Matrix< double, ObservationSize, 1 >::Zero( ) )
    {
//        std::cout << "TEST CALCULATE PARTIALS W.R.T. ARC WISE CONSTANT BIAS" << "\n\n";
        int currentIndex = arcLookupScheme_->findNearestLowerNeighbour( times.at( linkEndIndex_ ) );


        totalPartial_.setZero( );
        if( arcLookupScheme_->getMinimumValue( ) <= times.at( linkEndIndex_ ) )
        {
            int currentIndex = arcLookupScheme_->findNearestLowerNeighbour( times.at( linkEndIndex_ ) );
            totalPartial_.block( 0, currentIndex * ObservationSize, ObservationSize, ObservationSize ) = constantPartial_;
        }

        return { std::make_pair( totalPartial_, times.at( linkEndIndex_ ) ) };
    }

private:

    //! Observable type for which the bias is active.
    observation_models::ObservableType observableType_;

    //!  Observation link ends for which the bias is active.
    observation_models::LinkEnds linkEnds_;

    //! Object used to determine the index from observationBiases_ to be used, based on the current time.
    std::shared_ptr< interpolators::LookUpScheme< double > > arcLookupScheme_;

    //! Link end index from which the 'current time' is determined
    int linkEndIndex_;

    //! Number of arcs for which biases are defined
    int numberOfArcs_;

       //! Observation partial for singe arc: constant for all conditions.
    Eigen::Matrix< double, ObservationSize, ObservationSize > constantPartial_;

    //! Pre-allocated partial vector
    Eigen::Matrix< double, ObservationSize, Eigen::Dynamic > totalPartial_;

};

//! Class for computing the derivative of any observable w.r.t. a constant relative observation bias
/*!
 *  Class for computing the derivative of any observable w.r.t. a constant relative observation bias. Note that this partial is
 *  distinct from most other ObservationPartial partial derived classes, as its implementation is based on the parameter
 *  (constant observation bias), not the type of observable: the implementation is identical for each observable.
 */
template< int ObservationSize >
class ObservationPartialWrtConstantRelativeBias: public ObservationPartial< ObservationSize >
{
public:

    //! Constructor
    /*!
     * Constructor
     * \param observableType Observable type for which the bias is active.
     * \param linkEnds Observation link ends for which the bias is active.
     */
    ObservationPartialWrtConstantRelativeBias( const observation_models::ObservableType observableType,
                                               const observation_models::LinkEnds& linkEnds ):
        ObservationPartial< ObservationSize >(
            std::make_pair( estimatable_parameters::constant_additive_observation_bias, linkEnds.begin( )->second.getDualStringLinkEnd( ) ) ),
        observableType_( observableType ), linkEnds_( linkEnds )
    {  }

    //! Destructor
    ~ObservationPartialWrtConstantRelativeBias( ){ }

    //! Function to calculate the observation partial w.r.t. constant relative bias
    /*!
     *  Function to calculate the observation partial w.r.t. constant bias. Note that output is independent of input times and
     *  states. Associated time defined at times[ 0 ].
     *  \param states Link end states (unused).
     *  \param times Link end times  (unused).
     *  \param linkEndOfFixedTime Link end that is kept fixed when computing the observable  (unused).
     *  \param currentObservation Value of the observation for which the partial is to be computed.
     *  \return Vector of pairs containing partial values and associated times.
     */
    std::vector< std::pair< Eigen::Matrix< double, ObservationSize, Eigen::Dynamic >, double > > calculatePartial(
            const std::vector< Eigen::Vector6d >& states,
            const std::vector< double >& times,
            const observation_models::LinkEndType linkEndOfFixedTime = observation_models::receiver,
            const std::shared_ptr< observation_models::ObservationAncilliarySimulationSettings > ancillarySettings = nullptr,
            const Eigen::Matrix< double, ObservationSize, 1 >& currentObservation =
                Eigen::Matrix< double, ObservationSize, 1 >::Constant( TUDAT_NAN ) )
    {
        return { std::make_pair( currentObservation, times.at( 0 ) ) };
    }

private:

    //! Observable type for which the bias is active.
    observation_models::ObservableType observableType_;

    //!  Observation link ends for which the bias is active.
    observation_models::LinkEnds linkEnds_;
};

//! Class for computing the derivative of any observable w.r.t. an arc-wise constant relative observation bias
/*!
 *  Class for computing the derivative of any observable w.r.t. a n arc-wiseconstant relative observation bias. Note that this
 *  partial is distinct from most other ObservationPartial partial derived classes, as its implementation is based on the
 *  parameter (arc-wise constant observation bias), not the type of observable: the implementation is identical for each
 *  observable.
 */
template< int ObservationSize >
class ObservationPartialWrtArcWiseRelativeBias: public ObservationPartial< ObservationSize >
{
public:

    //! Constructor
    /*!
     * Constructor
     * \param observableType Observable type for which the bias is active.
     * \param linkEnds Observation link ends for which the bias is active.
     * \param arcLookupScheme Object used to determine the index from observationBiases_ to be used, based on the current time.
     * \param linkEndIndex Link end index from which the 'current time' is determined
     * \param numberOfArcs Number of arcs for which biases are defined
     */
    ObservationPartialWrtArcWiseRelativeBias( const observation_models::ObservableType observableType,
                                               const observation_models::LinkEnds& linkEnds,
                                               const std::shared_ptr< interpolators::LookUpScheme< double > > arcLookupScheme,
                                               const int linkEndIndex,
                                               const int numberOfArcs ):
        ObservationPartial< ObservationSize >(
            std::make_pair( estimatable_parameters::arcwise_constant_relative_observation_bias, linkEnds.begin( )->second.getDualStringLinkEnd( ) ) ),
        observableType_( observableType ), linkEnds_( linkEnds ), arcLookupScheme_( arcLookupScheme ),
        linkEndIndex_( linkEndIndex ), numberOfArcs_( numberOfArcs )
    {
       totalPartial_ = Eigen::VectorXd::Zero( ObservationSize * numberOfArcs_ );
    }

    //! Destructor
    ~ObservationPartialWrtArcWiseRelativeBias( ){ }

    //! Function to calculate the observation partial w.r.t. arc-wise constant relative bias
    /*!
     *  Function to calculate the observation partial w.r.t. arc-wise constant relative bias. Note that output is independent of
     *  input. Associated time defined by linkEndIndex_.
     *  \param states Link end states (unused).
     *  \param times Link end times  (unused).
     *  \param linkEndOfFixedTime Link end that is kept fixed when computing the observable  (unused).
     *  \param currentObservation Value of the observation for which the partial is to be computed  (unused).
     *  \return Vector of pairs containing partial values and associated times.
     */
    std::vector< std::pair< Eigen::Matrix< double, ObservationSize, Eigen::Dynamic >, double > > calculatePartial(
            const std::vector< Eigen::Vector6d >& states,
            const std::vector< double >& times,
            const observation_models::LinkEndType linkEndOfFixedTime = observation_models::receiver,
            const std::shared_ptr< observation_models::ObservationAncilliarySimulationSettings > ancillarySettings = nullptr,
            const Eigen::Matrix< double, ObservationSize, 1 >& currentObservation =
                Eigen::Matrix< double, ObservationSize, 1 >::Zero( ) )
    {
        totalPartial_.setZero( );

        if( arcLookupScheme_->getMinimumValue( ) <= times.at( linkEndIndex_ ) )
        {
            int currentIndex = arcLookupScheme_->findNearestLowerNeighbour( times.at( linkEndIndex_ ) );
            totalPartial_.segment( currentIndex * ObservationSize, ObservationSize ) = currentObservation;
        }
        return { std::make_pair( totalPartial_, times.at( linkEndIndex_ ) ) };
    }

private:

    //! Observable type for which the bias is active.
    observation_models::ObservableType observableType_;

    //!  Observation link ends for which the bias is active.
    observation_models::LinkEnds linkEnds_;

    //! Object used to determine the index from observationBiases_ to be used, based on the current time.
    std::shared_ptr< interpolators::LookUpScheme< double > > arcLookupScheme_;

    //! Link end index from which the 'current time' is determined
    int linkEndIndex_;

    //! Number of arcs for which biases are defined
    int numberOfArcs_;

    //! Pre-allocated partial vector
    Eigen::VectorXd totalPartial_;

};



//extern template class ObservationPartial< 1 >;
//extern template class ObservationPartial< 2 >;
//extern template class ObservationPartial< 3 >;

//extern template class ObservationPartialWrtConstantAbsoluteBias< 1 >;
//extern template class ObservationPartialWrtConstantAbsoluteBias< 2 >;
//extern template class ObservationPartialWrtConstantAbsoluteBias< 3 >;

//extern template class ObservationPartialWrtArcWiseAbsoluteBias< 1 >;
//extern template class ObservationPartialWrtArcWiseAbsoluteBias< 2 >;
//extern template class ObservationPartialWrtArcWiseAbsoluteBias< 3 >;

//extern template class ObservationPartialWrtConstantRelativeBias< 1 >;
//extern template class ObservationPartialWrtConstantRelativeBias< 2 >;
//extern template class ObservationPartialWrtConstantRelativeBias< 3 >;

//extern template class ObservationPartialWrtArcWiseRelativeBias< 1 >;
//extern template class ObservationPartialWrtArcWiseRelativeBias< 2 >;
//extern template class ObservationPartialWrtArcWiseRelativeBias< 3 >;




//! Typedef for map of observation partials.
/*!
 *  Typedef for map of observation partials, for an observable of size 1.
 *  The key of the map is a pair denoting the start index of the parameter
 *  in the list of estimated parameters and the number of indices of the parameter
 *  wrt which the current partial (corresponding value in map) is taken.
 */
typedef std::map< std::pair< int, int >, std::shared_ptr< ObservationPartial< 1 > > > SingleLinkObservationPartialList;

//! Typedef for map of observation partials.
/*!
 *  Typedef for map of observation partials, for an observable of size 2.
 *  The key of the map is a pair denoting the start index of the parameter
 *  in the list of estimated parameters and the number of indices of the parameter
 *  wrt which the current partial (corresponding value in map) is taken.
 */
typedef std::map< std::pair< int, int >, std::shared_ptr< ObservationPartial< 2 > > > SingleLinkObservationTwoPartialList;

//! Typedef for map of observation partials.
/*!
 *  Typedef for map of observation partials, for an observable of size 3.
 *  The key of the map is a pair denoting the start index of the parameter
 *  in the list of estimated parameters and the number of indices of the parameter
 *  wrt which the current partial (corresponding value in map) is taken.
 */
typedef std::map< std::pair< int, int >, std::shared_ptr< ObservationPartial< 3 > > > SingleLinkObservationThreePartialList;


<<<<<<< HEAD
=======

>>>>>>> 5b421d99
}

}

#endif // OBSERVATIONPARTIAL_H<|MERGE_RESOLUTION|>--- conflicted
+++ resolved
@@ -557,10 +557,6 @@
 typedef std::map< std::pair< int, int >, std::shared_ptr< ObservationPartial< 3 > > > SingleLinkObservationThreePartialList;
 
 
-<<<<<<< HEAD
-=======
-
->>>>>>> 5b421d99
 }
 
 }
