--- conflicted
+++ resolved
@@ -270,16 +270,9 @@
 
         }
 
-<<<<<<< HEAD
-//        std::cout << "end computeObservationsWithPartials" << "\n\n";
-
         return std::make_pair(
                 utilities::createConcatenatedEigenMatrixFromMapValues< TimeType, ObservationScalarType, ObservationSize, 1 >( observations ),
                 utilities::createConcatenatedEigenMatrixFromMapValues< TimeType, double, ObservationSize, Eigen::Dynamic >( observationMatrices ) );
-=======
-        return std::make_pair( utilities::createConcatenatedEigenMatrixFromMapValues( observations ),
-                               utilities::createConcatenatedEigenMatrixFromMapValues( observationMatrices ) );
->>>>>>> 21f904a1
     }
 
     //! Function to return the full list of observation partial objects
