--- conflicted
+++ resolved
@@ -42,7 +42,7 @@
         const double bendingAngle,
         const double initialGuess,
         const root_finders::RootFinderPointer rootFinder =
-        std::make_shared< root_finders::NewtonRaphson >( 1.0e-12, 1000 ) );
+        std::make_shared< root_finders::NewtonRaphson< > >( 1.0e-12, 1000 ) );
 
 double calculateGravityAssistDeltaVThroughPericenter(
         const double centralBodyGravitationalParameter,
@@ -51,7 +51,7 @@
         const double bendingAngle,
         const double initialGuess,
         const root_finders::RootFinderPointer rootFinder =
-        std::make_shared< root_finders::NewtonRaphson >( 1.0e-12, 1000 ) );
+        std::make_shared< root_finders::NewtonRaphson< > >( 1.0e-12, 1000 ) );
 
 double calculateGravityAssistDeltaVThroughEccentricity(
         const double centralBodyGravitationalParameter,
@@ -59,7 +59,7 @@
         const double absoluteOutgoingExcessVelocity,
         const double bendingAngle,
         const root_finders::RootFinderPointer rootFinder =
-        std::make_shared< root_finders::NewtonRaphson >( 1.0e-12, 1000 ) );
+        std::make_shared< root_finders::NewtonRaphson< > >( 1.0e-12, 1000 ) );
 
 //! Calculate deltaV of a gravity assist.
 /*!
@@ -80,17 +80,17 @@
  *          using 1000 iterations as maximum and 1.0e-12 relative X-tolerance.
  * \return deltaV The deltaV required for the gravity assist maneuver.                     [m s^-1]
  */
-<<<<<<< HEAD
-double gravityAssist( const double centralBodyGravitationalParameter,
-                      const Eigen::Vector3d& centralBodyVelocity,
-                      const Eigen::Vector3d& incomingVelocity,
-                      const Eigen::Vector3d& outgoingVelocity,
-                      const double smallestPeriapsisDistance,
-                      const bool useEccentricityInsteadOfPericenter = true,
-                      const double speedTolerance = 1.0e-6,
-                      root_finders::RootFinderPointer rootFinder
-                        = std::make_shared< root_finders::NewtonRaphson< > >( 1.0e-12, 1000 ) );
-=======
+//<<<<<<< HEAD
+//double gravityAssist( const double centralBodyGravitationalParameter,
+//                      const Eigen::Vector3d& centralBodyVelocity,
+//                      const Eigen::Vector3d& incomingVelocity,
+//                      const Eigen::Vector3d& outgoingVelocity,
+//                      const double smallestPeriapsisDistance,
+//                      const bool useEccentricityInsteadOfPericenter = true,
+//                      const double speedTolerance = 1.0e-6,
+//                      root_finders::RootFinderPointer rootFinder
+//                        = std::make_shared< root_finders::NewtonRaphson< > >( 1.0e-12, 1000 ) );
+//=======
 double calculateGravityAssistDeltaV(
         const double centralBodyGravitationalParameter,
         const Eigen::Vector3d& centralBodyVelocity,
@@ -100,8 +100,8 @@
         const bool useEccentricityInsteadOfPericenter = true,
         const double speedTolerance = 1.0e-6,
         root_finders::RootFinderPointer rootFinder
-        = std::make_shared< root_finders::NewtonRaphson >( 1.0e-12, 1000 ) );
->>>>>>> 03966a8b
+        = std::make_shared< root_finders::NewtonRaphson< > >( 1.0e-12, 1000 ) );
+//>>>>>>> feature/mga_dsm_refactor
 
 //! Propagate an unpowered gravity assist.
 /*!
