--- conflicted
+++ resolved
@@ -1316,6 +1316,7 @@
 
         case translational_state:
         {
+//<<<<<<< HEAD
             // Check input feasibility
             std::shared_ptr< TranslationalStatePropagatorSettings< StateScalarType > >
             translationalPropagatorSettings =
@@ -1336,32 +1337,31 @@
 
         case rotational_state:
         {
-<<<<<<< HEAD
             std::shared_ptr< RotationalStatePropagatorSettings< StateScalarType > > rotationalPropagatorSettings =
                     std::dynamic_pointer_cast< RotationalStatePropagatorSettings< StateScalarType > >( propagatorSettings );
 
             integratedStateProcessors[ rotational_state ] =
-=======
-            throw std::runtime_error( "Error, input type for translational dynamics is inconsistent in createIntegratedStateProcessors" );
-        }
+//=======
+//            throw std::runtime_error( "Error, input type for translational dynamics is inconsistent in createIntegratedStateProcessors" );
+//        }
         
-        // Create state processors
-        integratedStateProcessors[ translational_state ].push_back(
-                    std::make_shared< TranslationalStateIntegratedStateProcessor< TimeType, StateScalarType > >(
-                        startIndex, bodies, translationalPropagatorSettings->bodiesToIntegrate_,
-                        translationalPropagatorSettings->centralBodies_, frameManager ) );
-        break;
-    }
-    case rotational_state:
-    {
-        std::shared_ptr< RotationalStatePropagatorSettings< StateScalarType > > rotationalPropagatorSettings =
-                std::dynamic_pointer_cast< RotationalStatePropagatorSettings< StateScalarType > >( propagatorSettings );
-        if( rotationalPropagatorSettings == nullptr )
-        {
-            throw std::runtime_error( "Error, input type for rotational dynamics is inconsistent in createIntegratedStateProcessors" );
-        }
-        integratedStateProcessors[ rotational_state ].push_back(
->>>>>>> 88f824b5
+//        // Create state processors
+//        integratedStateProcessors[ translational_state ].push_back(
+//                    std::make_shared< TranslationalStateIntegratedStateProcessor< TimeType, StateScalarType > >(
+//                        startIndex, bodies, translationalPropagatorSettings->bodiesToIntegrate_,
+//                        translationalPropagatorSettings->centralBodies_, frameManager ) );
+//        break;
+//    }
+//    case rotational_state:
+//    {
+//        std::shared_ptr< RotationalStatePropagatorSettings< StateScalarType > > rotationalPropagatorSettings =
+//                std::dynamic_pointer_cast< RotationalStatePropagatorSettings< StateScalarType > >( propagatorSettings );
+//        if( rotationalPropagatorSettings == nullptr )
+//        {
+//            throw std::runtime_error( "Error, input type for rotational dynamics is inconsistent in createIntegratedStateProcessors" );
+//        }
+//        integratedStateProcessors[ rotational_state ].push_back(
+//>>>>>>> develop
                     std::make_shared< RotationalStateIntegratedStateProcessor< TimeType, StateScalarType > >(
                             startIndex, bodies, rotationalPropagatorSettings->bodiesToIntegrate_ );
         break;
