/*   Copyright (c) 2010-2019, Delft University of Technology
 *   All rigths reserved
 *
 *   This file is part of the Tudat. Redistribution and use in source and
 *   binary forms, with or without modification, are permitted exclusively
 *   under the terms of the Modified BSD license. You should have received
 *   a copy of the license with this file. If not, please or visit:
 *   http://tudat.tudelft.nl/LICENSE.
 */

#ifndef TUDAT_PROPAGATIONOUTPUTSETTINGS_H
#define TUDAT_PROPAGATIONOUTPUTSETTINGS_H

#include <string>

#include "tudat/astro/basic_astro/accelerationModelTypes.h"
#include "tudat/astro/basic_astro/torqueModelTypes.h"
#include "tudat/astro/gravitation/gravityFieldVariations.h"
#include "tudat/astro/reference_frames/aerodynamicAngleCalculator.h"
#if(TUDAT_BUILD_WITH_ESTIMATION_TOOLS )
#include "tudat/astro/orbit_determination/stateDerivativePartial.h"
#endif

namespace tudat
{

namespace propagators
{

// Enum listing the variables that can be exported or use in termination conditions during the propagation
enum VariableType
{
    independentVariable,
    cpuTimeVariable,
    stateVariable,
    dependentVariable,  // -> derivedVariable ?
    stateTransitionMatrix,
    sensitivityMatrix
};

// Functional base class for defining settings for variables
/*
 *  Functional base class for defining settings for variables.
 *  Any variable that requires additional information in addition to what can be provided here, should be
 *  defined by a dedicated derived class.
 */
//! @get_docstring(VariableSettings.__docstring__)
class VariableSettings
{
public:

    // Constructor.
    /*
     *  Constructor.
     *  \param variableType Type of variable.
     */
    VariableSettings( const VariableType variableType ) :
        variableType_( variableType ) { }

    // Destructor.
    virtual ~VariableSettings( ){ }

    // Type of dependent variable that is to be saved.
    VariableType variableType_;

};


// Enum listing the dependent variables that can be saved during the propagation.
//! @get_docstring(PropagationDependentVariables.__docstring__)
enum PropagationDependentVariables
{
    mach_number_dependent_variable = 0,
    altitude_dependent_variable = 1,
    airspeed_dependent_variable = 2,
    local_density_dependent_variable = 3,
    relative_speed_dependent_variable = 4,
    relative_position_dependent_variable = 5,
    relative_distance_dependent_variable = 6,
    relative_velocity_dependent_variable = 7,
    radiation_pressure_dependent_variable = 8,
    total_acceleration_norm_dependent_variable = 9,
    single_acceleration_norm_dependent_variable = 10,
    total_acceleration_dependent_variable = 11,
    single_acceleration_dependent_variable = 12,
    aerodynamic_force_coefficients_dependent_variable = 13,
    aerodynamic_moment_coefficients_dependent_variable = 14,
    inertial_to_body_fixed_rotation_matrix_variable = 15,
    intermediate_aerodynamic_rotation_matrix_variable = 16,
    relative_body_aerodynamic_orientation_angle_variable = 17,
    body_fixed_airspeed_based_velocity_variable = 18,
    total_aerodynamic_g_load_variable = 19,
    stagnation_point_heat_flux_dependent_variable = 20, // no interface function
    local_temperature_dependent_variable = 21,
    geodetic_latitude_dependent_variable = 22,
    control_surface_deflection_dependent_variable = 23,
    total_mass_rate_dependent_variables = 24,
    tnw_to_inertial_frame_rotation_dependent_variable = 25,
    periapsis_altitude_dependent_variable = 26,
    total_torque_norm_dependent_variable = 27,
    single_torque_norm_dependent_variable = 28,
    total_torque_dependent_variable = 29,
    single_torque_dependent_variable = 30,
    body_fixed_groundspeed_based_velocity_variable = 31,
    keplerian_state_dependent_variable = 32,
    modified_equinocial_state_dependent_variable = 33,
    spherical_harmonic_acceleration_terms_dependent_variable = 34,
    spherical_harmonic_acceleration_norm_terms_dependent_variable = 35,
    body_fixed_relative_cartesian_position = 36,
    body_fixed_relative_spherical_position = 37,
    total_gravity_field_variation_acceleration = 38,
    single_gravity_field_variation_acceleration = 39,
    single_gravity_field_variation_acceleration_terms = 40,
    acceleration_partial_wrt_body_translational_state = 41,
    local_dynamic_pressure_dependent_variable = 42,
    local_aerodynamic_heat_rate_dependent_variable = 43, // no interface function
    euler_angles_to_body_fixed_313 = 44,
    current_body_mass_dependent_variable = 45,
    radiation_pressure_coefficient_dependent_variable = 46,
    rsw_to_inertial_frame_rotation_dependent_variable = 47,
    custom_dependent_variable = 48,
    total_spherical_harmonic_cosine_coefficient_variation = 49,
    total_spherical_harmonic_sine_coefficient_variation = 50,
    apoapsis_altitude_dependent_variable = 51,
    gravity_field_potential_dependent_variable = 52,
    gravity_field_laplacian_of_potential_dependent_variable = 53,
    total_acceleration_partial_wrt_body_translational_state = 54,
    minimum_constellation_distance = 55,
    minimum_constellation_ground_station_distance = 56,
    aerodynamic_control_surface_free_force_coefficients_dependent_variable = 57,
    aerodynamic_control_surface_free_moment_coefficients_dependent_variable = 58,
    aerodynamic_control_surface_force_coefficients_increment_dependent_variable = 59,
    aerodynamic_control_surface_moment_coefficients_increment_dependent_variable = 60,
    body_center_of_mass = 61,
    body_inertia_tensor = 62,
    received_irradiance = 63,
    received_fraction = 64,
    visible_and_emitting_source_panel_count = 65,
    visible_source_area = 66
};

// Functional base class for defining settings for dependent variables that are to be saved during propagation
/*
 *  Functional base class for defining settings for dependent variables that are to be saved during propagation.
 *  Any dependent variable that requires additional information in addition to what can be provided here, should be
 *  defined by a dedicated derived class.
 */
//! @get_docstring(SingleDependentVariableSaveSettings.__docstring__)
class SingleDependentVariableSaveSettings : public VariableSettings
{
public:

    // Constructor.
    /*
     *  Constructor.
     *  \param dependentVariableType Type of dependent variable that is to be saved.
     *  \param associatedBody Body associated with dependent variable.
     *  \param secondaryBody Secondary body (not necessarily required) w.r.t. which parameter is defined (e.g. relative
     *  position, velocity etc. is defined of associatedBody w.r.t. secondaryBody).
     *  \param componentIndex Index of the component to be saved. Only applicable to vectorial dependent variables.
     *  By default -1, i.e. all the components are saved.
     */
    SingleDependentVariableSaveSettings(
            const PropagationDependentVariables dependentVariableType,
            const std::string& associatedBody,
            const std::string& secondaryBody = "",
            const int componentIndex = -1 ):
        VariableSettings( dependentVariable ),
        dependentVariableType_( dependentVariableType ),
        associatedBody_( associatedBody ),
        secondaryBody_( secondaryBody ),
        componentIndex_( componentIndex ) { }

    // Type of dependent variable that is to be saved.
    PropagationDependentVariables dependentVariableType_;

    // Body associated with variable.
    std::string associatedBody_;

    // Secondary body (not necessarilly required) w.r.t. which parameter is defined (e.g. relative  position,
    // velocity etc. is defined of associatedBody w.r.t. secondaryBody).
    std::string secondaryBody_;

    // Index of the component to be saved.
    // Only applicable to vectorial dependent variables.
    // If negative, all the components of the vector are saved.
    int componentIndex_;

};

// Class to define settings for saving a single acceleration (norm or vector) during propagation
/*
 *  Class to define settings for saving a single acceleration (norm or vector) during propagation. NOTE: This acceleration
 *  is returned in the inertial frame!
 */
//! @get_docstring(SingleAccelerationDependentVariableSaveSettings.__docstring__)
class SingleAccelerationDependentVariableSaveSettings: public SingleDependentVariableSaveSettings
{
public:

    // Constructor.
    /*
     *  Constructor.
     *  \param accelerationModelType Type of acceleration that is to be saved.
     *  \param bodyUndergoingAcceleration Name of body undergoing the acceleration.
     *  \param bodyExertingAcceleration Name of body exerting the acceleration.
     *  \param useNorm Boolean denoting whether to use the norm (if true) or the vector (if false) of the acceleration.
     *  \param componentIndex Index of the component to be saved. Only applicable to vectorial dependent variables.
     *  By default -1, i.e. all the components are saved.
     */
    SingleAccelerationDependentVariableSaveSettings(
            const basic_astrodynamics::AvailableAcceleration accelerationModelType,
            const std::string& bodyUndergoingAcceleration,
            const std::string& bodyExertingAcceleration,
            const bool useNorm = 0,
            const int componentIndex = -1 ):
        SingleDependentVariableSaveSettings(
            ( useNorm == 1 ) ? ( single_acceleration_norm_dependent_variable ) : ( single_acceleration_dependent_variable ),
            bodyUndergoingAcceleration, bodyExertingAcceleration, componentIndex ),
        accelerationModelType_( accelerationModelType )
    { }

    // Type of acceleration that is to be saved.
    basic_astrodynamics::AvailableAcceleration accelerationModelType_;

};

// Class to define settings for saving contributions at separate degree/order to spherical harmonic acceleration.
class SphericalHarmonicAccelerationTermsDependentVariableSaveSettings: public SingleDependentVariableSaveSettings
{
public:

    // Constructor.
    /*
     *  Constructor.
     *  \param bodyUndergoingAcceleration Name of body undergoing the acceleration.
     *  \param bodyExertingAcceleration Name of body exerting the acceleration.
     *  \param componentIndices List of degree/order terms that are to be saved
     *  \param componentIndex Index of the acceleration vectors component to be saved. By default -1, i.e. all the components
     *  are saved.
     */
    SphericalHarmonicAccelerationTermsDependentVariableSaveSettings(
            const std::string& bodyUndergoingAcceleration,
            const std::string& bodyExertingAcceleration,
            const std::vector< std::pair< int, int > >& componentIndices,
            const int componentIndex = -1,
            const bool useAccelerationNorm = false ):
        SingleDependentVariableSaveSettings(
            useAccelerationNorm ? spherical_harmonic_acceleration_norm_terms_dependent_variable :
                                  spherical_harmonic_acceleration_terms_dependent_variable,
            bodyUndergoingAcceleration, bodyExertingAcceleration,
            componentIndex ), componentIndices_( componentIndices ){ }

    // Constructor.
    /*
     *  Constructor. for saving all terms up to a given degree/order.
     *  \param bodyUndergoingAcceleration Name of body undergoing the acceleration.
     *  \param bodyExertingAcceleration Name of body exerting the acceleration.
     *  \param maximumDegree Maximum degree to which terms are to be saved.
     *  \param maximumOrder Maximum order to which terms are to be saved.
     *  \param componentIndex Index of the acceleration vectors component to be saved. By default -1, i.e. all the components
     *  are saved.
     */
    SphericalHarmonicAccelerationTermsDependentVariableSaveSettings(
            const std::string& bodyUndergoingAcceleration,
            const std::string& bodyExertingAcceleration,
            const int maximumDegree,
            const int maximumOrder,
            const int componentIndex = -1,
            const bool useAccelerationNorm = false ):
        SingleDependentVariableSaveSettings(
            useAccelerationNorm ? spherical_harmonic_acceleration_norm_terms_dependent_variable :
                                  spherical_harmonic_acceleration_terms_dependent_variable,
            bodyUndergoingAcceleration, bodyExertingAcceleration,
            componentIndex )
    {
        for( int i = 0; i <= maximumDegree; i++ )
        {
            for( int j = 0; ( j <= i && j <= maximumOrder ); j++ )
            {
                componentIndices_.push_back( std::make_pair( i, j ) );
            }
        }
    }

    // List of degree/order terms that are to be saved
    std::vector< std::pair< int, int > > componentIndices_;
};

// Class to define settings for saving a single torque (norm or vector) during propagation.
class SingleTorqueDependentVariableSaveSettings: public SingleDependentVariableSaveSettings
{
public:

    // Constructor.
    /*
     *  Constructor.
     *  \param torqueModelType Type of torque that is to be saved.
     *  \param bodyUndergoingTorque Name of body undergoing the torque.
     *  \param bodyExertingTorque Name of body exerting the torque.
     *  \param useNorm Boolean denoting whether to use the norm (if true) or the vector (if false) of the torque.
     *  \param componentIndex Index of the component to be saved. Only applicable to vectorial dependent variables.
     *  By default -1, i.e. all the components are saved.
     */
    SingleTorqueDependentVariableSaveSettings(
            const basic_astrodynamics::AvailableTorque torqueModelType,
            const std::string& bodyUndergoingTorque,
            const std::string& bodyExertingTorque,
            const bool useNorm = 0,
            const int componentIndex = -1 ):
        SingleDependentVariableSaveSettings(
            ( useNorm == 1 ) ? ( single_torque_norm_dependent_variable ) : ( single_torque_dependent_variable ),
            bodyUndergoingTorque, bodyExertingTorque, componentIndex ),
        torqueModelType_( torqueModelType )
    { }

    // Boolean denoting whether to use the norm (if true) or the vector (if false) of the torque.
    basic_astrodynamics::AvailableTorque torqueModelType_;

};

// Class to define settings for saving a rotation matrix between two AerodynamicsReferenceFrames.
class IntermediateAerodynamicRotationVariableSaveSettings: public SingleDependentVariableSaveSettings
{
public:

    // Constructor.
    /*
     *  Constructor.
     *  \param associatedBody Body for which the rotation matrix is to be saved.
     *  \param baseFrame Frame from which rotation is to take place.
     *  \param targetFrame Frame to which the rotation is to take place.
     *  \param componentIndex Index of the component to be saved. Only applicable to vectorial dependent variables.
     *  By default -1, i.e. all the components are saved.
     */
    IntermediateAerodynamicRotationVariableSaveSettings(
            const std::string& associatedBody,
            const reference_frames::AerodynamicsReferenceFrames baseFrame,
            const reference_frames::AerodynamicsReferenceFrames targetFrame,
            const std::string& centralBody = "",
            const int componentIndex = -1 ):
        SingleDependentVariableSaveSettings( intermediate_aerodynamic_rotation_matrix_variable, associatedBody,
                                             centralBody, componentIndex ),
        baseFrame_( baseFrame ), targetFrame_( targetFrame ){ }

    // Frame from which rotation is to take place.
    reference_frames::AerodynamicsReferenceFrames baseFrame_;

    // Frame to which the rotation is to take place.
    reference_frames::AerodynamicsReferenceFrames targetFrame_;

};

// Class to define settings for saving an aerodynamics orientation angle from AerodynamicsReferenceFrameAngles list.
class BodyAerodynamicAngleVariableSaveSettings: public SingleDependentVariableSaveSettings
{
public:

    // Constructor.
    /*
     *  Constructor.
     *  \param associatedBody Body for which the orientation angle is to be saved.
     *  \param angle Orientation angle that is to be saved.
     *  \param centralBody Body w.r.t. which angles are to be defined (only used to create flight conditions object if none exists
     *  yet).
     */
    BodyAerodynamicAngleVariableSaveSettings(
            const std::string& associatedBody,
            const reference_frames::AerodynamicsReferenceFrameAngles angle,
            const std::string& centralBody = "" ):
        SingleDependentVariableSaveSettings( relative_body_aerodynamic_orientation_angle_variable, associatedBody, centralBody ),
        angle_( angle ){ }

    // Orientation angle that is to be saved.
    reference_frames::AerodynamicsReferenceFrameAngles angle_;

};

        class ControlSurfaceCoefficientDependentVariableSettings: public SingleDependentVariableSaveSettings
        {
        public:

            ControlSurfaceCoefficientDependentVariableSettings(
                    const std::string& associatedBody,
                    const std::string& controlSurfaceName,
                    const std::string& centralBody,
                    const PropagationDependentVariables variableType ):
                    SingleDependentVariableSaveSettings( variableType, associatedBody, centralBody ),
                    controlSurfaceName_( controlSurfaceName )
                    {
                        if( variableType != aerodynamic_control_surface_force_coefficients_increment_dependent_variable &&
                            variableType != aerodynamic_control_surface_moment_coefficients_increment_dependent_variable )
                        {
                           throw std::runtime_error( "Error when making control surface coefficient dependent variable; dependent variable " +
                                std::to_string( variableType ) + " not recognized" );
                        }
                    }

            // Orientation angle that is to be saved.
            std::string controlSurfaceName_;

        };



        // Class to define variations in spherical harmonic acceleration due to single gravity field variation.
class SingleVariationSphericalHarmonicAccelerationSaveSettings: public SingleDependentVariableSaveSettings
{
public:

    // Constructor.
    /*
     *  Constructor.
     *  \param bodyUndergoingAcceleration Body undergoing acceleration.
     *  \param bodyExertingAcceleration Body exerting acceleration.
     *  \param deformationType Type of gravity field variation.
     *  \param identifier Identifier for gravity field variation.
     */
    SingleVariationSphericalHarmonicAccelerationSaveSettings(
            const std::string& bodyUndergoingAcceleration,
            const std::string& bodyExertingAcceleration,
            const gravitation::BodyDeformationTypes deformationType,
            const std::string& identifier = "" ):
        SingleDependentVariableSaveSettings( single_gravity_field_variation_acceleration,
                                             bodyUndergoingAcceleration, bodyExertingAcceleration ),
        deformationType_( deformationType ), identifier_( identifier ){ }

    // Type of gravity field variation.
    gravitation::BodyDeformationTypes deformationType_;

    // Identifier for gravity field variation.
    std::string identifier_;

};

// Class to define variations in spherical harmonic acceleration due to single gravity field variation at separate degrees/orders.
class SingleVariationSingleTermSphericalHarmonicAccelerationSaveSettings: public SingleDependentVariableSaveSettings
{
public:

    // Constructor.
    /*
     *  Constructor.
     *  \param bodyUndergoingAcceleration Body undergoing acceleration.
     *  \param bodyExertingAcceleration Body exerting acceleration.
     *  \param componentIndices Degrees and orders for which to computed contribution.
     *  \param deformationType Type of gravity field variation.
     *  \param identifier Identifier for gravity field variation.
     */
    SingleVariationSingleTermSphericalHarmonicAccelerationSaveSettings(
            const std::string& bodyUndergoingAcceleration,
            const std::string& bodyExertingAcceleration,
            const std::vector< std::pair< int, int > >& componentIndices,
            const gravitation::BodyDeformationTypes deformationType,
            const std::string& identifier = "" ):
        SingleDependentVariableSaveSettings( single_gravity_field_variation_acceleration_terms,
                                             bodyUndergoingAcceleration, bodyExertingAcceleration ),
        componentIndices_( componentIndices ), deformationType_( deformationType ), identifier_( identifier ){ }

    // Constructor.
    /*
     *  Constructor.
     *  \param bodyUndergoingAcceleration Body undergoing acceleration.
     *  \param bodyExertingAcceleration Body exerting acceleration.
     *  \param maximumDegree Maximum degree for which to computed contribution.
     *  \param maximumOrder Maximum order for which to computed contribution.
     *  \param deformationType Type of gravity field variation.
     *  \param identifier Identifier for gravity field variation.
     */
    SingleVariationSingleTermSphericalHarmonicAccelerationSaveSettings(
            const std::string& bodyUndergoingAcceleration,
            const std::string& bodyExertingAcceleration,
            const int maximumDegree,
            const int maximumOrder,
            const gravitation::BodyDeformationTypes deformationType,
            const std::string& identifier = "" ):
        SingleDependentVariableSaveSettings( single_gravity_field_variation_acceleration_terms,
                                             bodyUndergoingAcceleration, bodyExertingAcceleration ),
        deformationType_( deformationType ), identifier_( identifier )
    {
        for( int i = 0; i <= maximumDegree; i++ )
        {
            for( int j = 0; ( j <= i && j <= maximumOrder ); j++ )
            {
                componentIndices_.push_back( std::make_pair( i, j ) );
            }
        }
    }

    // Degrees and orders for which to computed contribution.
    std::vector< std::pair< int, int > > componentIndices_;

    // Type of gravity field variation.
    gravitation::BodyDeformationTypes deformationType_;

    // Identifier for gravity field variation.
    std::string identifier_;

};

// Class to define .
class AccelerationPartialWrtStateSaveSettings: public SingleDependentVariableSaveSettings
{
public:

    // Constructor.
    /*
     *  Constructor.
     *  \param bodyUndergoingAcceleration Body undergoing acceleration.
     *  \param bodyExertingAcceleration Body exerting acceleration.
     *  \param accelerationModelType Type of acceleration that is to be saved.
     *  \param derivativeWrtBody String denoting w.r.t. which body the partial needs to be taken.
     *  \param thirdBody String denoting the third body w.r.t. which the partial needs to be taken (in case
     *      of third body acceleration).
     */
    AccelerationPartialWrtStateSaveSettings(
            const std::string& bodyUndergoingAcceleration,
            const std::string& bodyExertingAcceleration,
            const basic_astrodynamics::AvailableAcceleration accelerationModelType,
            const std::string derivativeWrtBody ):
        SingleDependentVariableSaveSettings(
            acceleration_partial_wrt_body_translational_state, bodyUndergoingAcceleration, bodyExertingAcceleration ),
        accelerationModelType_( accelerationModelType ), derivativeWrtBody_( derivativeWrtBody ){ }

    // Type of acceleration that is to be saved.
    basic_astrodynamics::AvailableAcceleration accelerationModelType_;

    // String denoting w.r.t. which body the derivative needs to be taken.
    std::string derivativeWrtBody_;
};

//! Class to define partial of the total acceleration of a given body w.r.t. translational state.
class TotalAccelerationPartialWrtStateSaveSettings: public SingleDependentVariableSaveSettings
{
public:

    //! Constructor.
    /*!
     *  Constructor.
     *  \param bodyUndergoingAcceleration Body undergoing acceleration.
     *  \param bodyExertingAcceleration Body exerting acceleration.
     *  \param accelerationModelType Type of acceleration that is to be saved.
     *  \param derivativeWrtBody String denoting w.r.t. which body the partial needs to be taken.
     *  \param thirdBody String denoting the third body w.r.t. which the partial needs to be taken (in case
     *      of third body acceleration).
     */
    TotalAccelerationPartialWrtStateSaveSettings(
            const std::string& bodyUndergoingAcceleration,
            const std::string& derivativeWrtBody ):
        SingleDependentVariableSaveSettings(
            total_acceleration_partial_wrt_body_translational_state, bodyUndergoingAcceleration ), derivativeWrtBody_( derivativeWrtBody ){ }


    //! String denoting w.r.t. which body the derivative needs to be taken.
    std::string derivativeWrtBody_;
};


//! Class to define partial of the total acceleration of a given body w.r.t. translational state.
class MinimumConstellationDistanceDependentVariableSaveSettings: public SingleDependentVariableSaveSettings
{
public:

    MinimumConstellationDistanceDependentVariableSaveSettings(
            const std::string& mainBody,
            const std::vector< std::string >& bodiesToCheck ):
        SingleDependentVariableSaveSettings(
            minimum_constellation_distance, mainBody ), bodiesToCheck_( bodiesToCheck ){ }

    std::vector< std::string > bodiesToCheck_;
};


class MinimumConstellationStationDistanceDependentVariableSaveSettings: public SingleDependentVariableSaveSettings
{
public:

    MinimumConstellationStationDistanceDependentVariableSaveSettings(
            const std::string& bodyName,
            const std::string& stationName,
            const std::vector< std::string >& bodiesToCheck,
            const double elevationAngleLimit ):
        SingleDependentVariableSaveSettings(
            minimum_constellation_ground_station_distance, bodyName, stationName ),
        bodiesToCheck_( bodiesToCheck ),
        elevationAngleLimit_( elevationAngleLimit ){ }

    std::vector< std::string > bodiesToCheck_;

    double elevationAngleLimit_;
};



class CustomDependentVariableSaveSettings: public SingleDependentVariableSaveSettings
{
public:


    CustomDependentVariableSaveSettings(
            const std::function< Eigen::VectorXd( ) > customDependentVariableFunction,
            const int dependentVariableSize ):
        SingleDependentVariableSaveSettings(
            custom_dependent_variable, "", "" ),
        customDependentVariableFunction_( customDependentVariableFunction ), dependentVariableSize_( dependentVariableSize ){ }

    const std::function< Eigen::VectorXd( ) > customDependentVariableFunction_;

    const int dependentVariableSize_;

};

class TotalGravityFieldVariationSettings: public SingleDependentVariableSaveSettings
{
public:

    TotalGravityFieldVariationSettings(
            const std::string& bodyName,
            const int minimumDegree, const int maximumDegree,
            const int minimumOrder, const int maximumOrder,
            const bool useCosineCoefficients ):
        SingleDependentVariableSaveSettings(
            useCosineCoefficients ?
                total_spherical_harmonic_cosine_coefficient_variation : total_spherical_harmonic_sine_coefficient_variation, bodyName, "" )
    {
        for( int i = minimumDegree; i <= maximumDegree; i++ )
        {
            for( int j = minimumOrder; ( j <= i && j <= maximumOrder ); j++ )
            {
                componentIndices_.push_back( std::make_pair( i, j ) );
            }
        }
        if( componentIndices_.size( ) ==  0 )
        {
            throw std::runtime_error( "Error when saving total gravity field variation with min/max degree" +
                                      std::to_string( minimumDegree ) + ", " + std::to_string( maximumDegree ) +
                                      "and min/max order " +
                                      std::to_string( minimumOrder ) + ", " + std::to_string( maximumOrder ) +
                                      ", no terms fall in range. " );
        }
    }

    TotalGravityFieldVariationSettings(
            const std::string& bodyName,
            const std::vector< std::pair< int, int > >& componentIndices,
            const bool useCosineCoefficients ):
        SingleDependentVariableSaveSettings(
            useCosineCoefficients ?
                total_spherical_harmonic_cosine_coefficient_variation : total_spherical_harmonic_sine_coefficient_variation, bodyName, "" ),
        componentIndices_( componentIndices )
    {
        if( componentIndices_.size( ) ==  0 )
        {
            throw std::runtime_error( "Error when saving total gravity field variation with min/max degree, empty list of components is entered" );
        }
    }

    std::vector< std::pair< int, int > > componentIndices_;

};



// Function to get a string representing a 'named identification' of a variable type.
/*
 *  Function to get a string representing a 'named identification' of a variable type.
 *  \param variableType Variable type.
 *  \return String with variable type id.
 */
std::string getVariableName( const VariableType variableType );

// Function to get a string representing a 'named identification' of a variable.
/*
 *  Function to get a string representing a 'named identification' of a variable.
 *  \param variableSettings Variable.
 *  \return String with variable id.
 */
std::string getVariableId( const std::shared_ptr< VariableSettings > variableSettings );

// Function to get a string representing a 'named identification' of a dependent variable type.
/*
 *  Function to get a string representing a 'named identification' of a dependent variable type.
 *  \param propagationDependentVariables Dependent variable type.
 *  \return String with dependent variable type id.
 */
std::string getDependentVariableName( const std::shared_ptr< SingleDependentVariableSaveSettings > dependentVariableSettings );

// Function to get a string representing a 'named identification' of a dependent variable.
/*
 *  Function to get a string representing a 'named identification' of a dependent variable.
 *  \param dependentVariableSettings Dependent variable.
 *  \return String with dependent variable id.
 */
std::string getDependentVariableId(
        const std::shared_ptr< SingleDependentVariableSaveSettings > dependentVariableSettings );

//! @get_docstring(machNumberDependentVariable)
inline std::shared_ptr< SingleDependentVariableSaveSettings > machNumberDependentVariable(
        const std::string& associatedBody,
        const std::string& bodyWithAtmosphere )
{
    return std::make_shared< SingleDependentVariableSaveSettings >(
                mach_number_dependent_variable, associatedBody, bodyWithAtmosphere );
}

//! @get_docstring(altitudeDependentVariable)
inline std::shared_ptr< SingleDependentVariableSaveSettings > altitudeDependentVariable(
        const std::string& associatedBody,
        const std::string& centralBody )
{
    return std::make_shared< SingleDependentVariableSaveSettings >(
                altitude_dependent_variable, associatedBody, centralBody );
}

//! @get_docstring(airspeedDependentVariable)
inline std::shared_ptr< SingleDependentVariableSaveSettings > airspeedDependentVariable(
        const std::string& associatedBody,
        const std::string& bodyWithAtmosphere )
{
    return std::make_shared< SingleDependentVariableSaveSettings >(
                airspeed_dependent_variable, associatedBody, bodyWithAtmosphere );
}

//! @get_docstring(densityDependentVariable)
inline std::shared_ptr< SingleDependentVariableSaveSettings > densityDependentVariable(
        const std::string& associatedBody,
        const std::string& bodyWithAtmosphere )
{
    return std::make_shared< SingleDependentVariableSaveSettings >(
                local_density_dependent_variable, associatedBody, bodyWithAtmosphere );
}

//! @get_docstring(relativeSpeedDependentVariable)
inline std::shared_ptr< SingleDependentVariableSaveSettings > relativeSpeedDependentVariable(
        const std::string& associatedBody,
        const std::string& relativeBody )
{
    return std::make_shared< SingleDependentVariableSaveSettings >(
                relative_speed_dependent_variable, associatedBody, relativeBody );
}

//! @get_docstring(relativePositionDependentVariable)
inline std::shared_ptr< SingleDependentVariableSaveSettings > relativePositionDependentVariable(
        const std::string& associatedBody,
        const std::string& relativeBody )
{
    return std::make_shared< SingleDependentVariableSaveSettings >(
                relative_position_dependent_variable, associatedBody, relativeBody );
}

//! @get_docstring(relativeDistanceDependentVariable)
inline std::shared_ptr< SingleDependentVariableSaveSettings > relativeDistanceDependentVariable(
        const std::string& associatedBody,
        const std::string& relativeBody )
{
    return std::make_shared< SingleDependentVariableSaveSettings >(
                relative_distance_dependent_variable, associatedBody, relativeBody );
}

//! @get_docstring(relativeVelocityDependentVariable)
inline std::shared_ptr< SingleDependentVariableSaveSettings > relativeVelocityDependentVariable(
        const std::string& associatedBody,
        const std::string& bodyWithAtmosphere )
{
    return std::make_shared< SingleDependentVariableSaveSettings >(
                relative_velocity_dependent_variable, associatedBody, bodyWithAtmosphere );
}

//! @get_docstring(keplerianStateDependentVariable)
inline std::shared_ptr< SingleDependentVariableSaveSettings > keplerianStateDependentVariable(
        const std::string& associatedBody,
        const std::string& centralBody )
{
    return std::make_shared< SingleDependentVariableSaveSettings >(
                keplerian_state_dependent_variable, associatedBody, centralBody );
}

//! @get_docstring(modifiedEquinoctialStateDependentVariable)
inline std::shared_ptr< SingleDependentVariableSaveSettings > modifiedEquinoctialStateDependentVariable(
		const std::string& associatedBody,
		const std::string& centralBody
		)
{
	return std::make_shared< SingleDependentVariableSaveSettings >(
			modified_equinocial_state_dependent_variable,
			associatedBody, centralBody);
}

//! @get_docstring(singleAccelerationDependentVariable)
inline std::shared_ptr< SingleDependentVariableSaveSettings > singleAccelerationDependentVariable(
        const basic_astrodynamics::AvailableAcceleration accelerationModelType,
        const std::string& bodyUndergoingAcceleration,
        const std::string& bodyExertingAcceleration )
{
    return std::make_shared< SingleAccelerationDependentVariableSaveSettings >(
                accelerationModelType, bodyUndergoingAcceleration, bodyExertingAcceleration,
                false );
}

//! @get_docstring(singleAccelerationNormDependentVariable)
inline std::shared_ptr< SingleDependentVariableSaveSettings > singleAccelerationNormDependentVariable(
        const basic_astrodynamics::AvailableAcceleration accelerationModelType,
        const std::string& bodyUndergoingAcceleration,
        const std::string& bodyExertingAcceleration )
{
    return std::make_shared< SingleAccelerationDependentVariableSaveSettings >(
                accelerationModelType, bodyUndergoingAcceleration, bodyExertingAcceleration,
                true );
}

//! @get_docstring(sphericalHarmonicAccelerationTermsDependentVariable)
inline std::shared_ptr< SingleDependentVariableSaveSettings > sphericalHarmonicAccelerationTermsDependentVariable(
        const std::string& bodyUndergoingAcceleration,
        const std::string& bodyExertingAcceleration,
        const std::vector< std::pair< int, int > >& componentIndices )
{
    return std::make_shared< SphericalHarmonicAccelerationTermsDependentVariableSaveSettings >(
                bodyUndergoingAcceleration, bodyExertingAcceleration, componentIndices,
                -1, false );
}

//! @get_docstring(sphericalHarmonicAccelerationTermsNormDependentVariable)
inline std::shared_ptr< SingleDependentVariableSaveSettings > sphericalHarmonicAccelerationTermsNormDependentVariable(
        const std::string& bodyUndergoingAcceleration,
        const std::string& bodyExertingAcceleration,
        const std::vector< std::pair< int, int > >& componentIndices )
{
    return std::make_shared< SphericalHarmonicAccelerationTermsDependentVariableSaveSettings >(
                bodyUndergoingAcceleration, bodyExertingAcceleration, componentIndices,
                -1, true );
}

//! @get_docstring(totalGravityFieldVariationAccelerationContributionVariable)
inline std::shared_ptr< SingleDependentVariableSaveSettings > totalGravityFieldVariationAccelerationContributionVariable(
        const std::string& bodyUndergoingAcceleration,
        const std::string& bodyExertingAcceleration )
{
    return std::make_shared< SingleDependentVariableSaveSettings >(
                total_gravity_field_variation_acceleration, bodyUndergoingAcceleration, bodyExertingAcceleration );
}

////! @get_docstring(totalGravityFieldVariationAccelerationContributionVariable)
//inline std::shared_ptr< SingleDependentVariableSaveSettings > totalGravityFieldVariationAccelerationContributionVariable(
//        const std::string& bodyWithGravityField )
//{
//    return std::make_shared< SingleDependentVariableSaveSettings >(
//                total_gravity_field_variation, bodyWithGravityField );
//}

//! @get_docstring(singleGravityFieldVariationAccelerationContributionVariable)
inline std::shared_ptr< SingleDependentVariableSaveSettings > singleGravityFieldVariationAccelerationContributionVariable(
        const std::string& bodyUndergoingAcceleration,
        const std::string& bodyExertingAcceleration,
        const gravitation::BodyDeformationTypes deformationType,
        const std::string& identifier = "" )
{
    return std::make_shared< SingleVariationSphericalHarmonicAccelerationSaveSettings >(
                bodyUndergoingAcceleration, bodyExertingAcceleration, deformationType, identifier );
}

//! @get_docstring(singleGravityFieldVariationSeparateTermsAccelerationContributionVariable)
inline std::shared_ptr< SingleDependentVariableSaveSettings > singleGravityFieldVariationSeparateTermsAccelerationContributionVariable(
        const std::string& bodyUndergoingAcceleration,
        const std::string& bodyExertingAcceleration,
        const std::vector< std::pair< int, int > >& componentIndices,
        const gravitation::BodyDeformationTypes deformationType,
        const std::string& identifier = "" )
{
    return std::make_shared< SingleVariationSingleTermSphericalHarmonicAccelerationSaveSettings >(
                bodyUndergoingAcceleration, bodyExertingAcceleration, componentIndices, deformationType,  identifier );
}

//! @get_docstring(totalAccelerationDependentVariable)
inline std::shared_ptr< SingleDependentVariableSaveSettings > totalAccelerationDependentVariable(
        const std::string& associatedBody )
{
    return std::make_shared< SingleDependentVariableSaveSettings >(
                total_acceleration_dependent_variable, associatedBody );
}

//! @get_docstring(totalAccelerationNormDependentVariable)
inline std::shared_ptr< SingleDependentVariableSaveSettings > totalAccelerationNormDependentVariable(
        const std::string& associatedBody )
{
    return std::make_shared< SingleDependentVariableSaveSettings >(
                total_acceleration_norm_dependent_variable, associatedBody );
}

//! @get_docstring(aerodynamicForceCoefficientDependentVariable)
inline std::shared_ptr< SingleDependentVariableSaveSettings > aerodynamicForceCoefficientDependentVariable(
        const std::string& associatedBody,
        const std::string& centralBody = "" )
{
    return std::make_shared< SingleDependentVariableSaveSettings >(
                aerodynamic_force_coefficients_dependent_variable, associatedBody, centralBody );
}

//! @get_docstring(aerodynamicMomentCoefficientDependentVariable)
inline std::shared_ptr< SingleDependentVariableSaveSettings > aerodynamicMomentCoefficientDependentVariable(
        const std::string& associatedBody,
        const std::string& centralBody = "" )
{
    return std::make_shared< SingleDependentVariableSaveSettings >(
                aerodynamic_moment_coefficients_dependent_variable, associatedBody, centralBody );
}

inline std::shared_ptr< SingleDependentVariableSaveSettings > aerodynamicForceCoefficientControlSurfaceFreeDependentVariable(
        const std::string& associatedBody,
        const std::string& centralBody = "" )
{
    return std::make_shared< SingleDependentVariableSaveSettings >(
            aerodynamic_control_surface_free_force_coefficients_dependent_variable, associatedBody, centralBody );
}


inline std::shared_ptr< SingleDependentVariableSaveSettings > aerodynamicMomentCoefficientControlSurfaceFreeDependentVariable(
        const std::string& associatedBody,
        const std::string& centralBody = "" )
{
    return std::make_shared< SingleDependentVariableSaveSettings >(
            aerodynamic_control_surface_free_moment_coefficients_dependent_variable, associatedBody, centralBody );
}

inline std::shared_ptr< SingleDependentVariableSaveSettings > aerodynamicForceCoefficientControlSurfaceIncrementDependentVariable(
        const std::string& associatedBody,
        const std::string& controlSurfaceName,
        const std::string& centralBody = "" )
{
    return std::make_shared< ControlSurfaceCoefficientDependentVariableSettings >(
            associatedBody, controlSurfaceName, centralBody, aerodynamic_control_surface_force_coefficients_increment_dependent_variable );
}

inline std::shared_ptr< SingleDependentVariableSaveSettings > aerodynamicMomentCoefficientControlSurfaceIncrementDependentVariable(
        const std::string& associatedBody,
        const std::string& controlSurfaceName,
        const std::string& centralBody = "" )
{
    return std::make_shared< ControlSurfaceCoefficientDependentVariableSettings >(
            associatedBody, controlSurfaceName, centralBody, aerodynamic_control_surface_moment_coefficients_increment_dependent_variable );
}


//! @get_docstring(inertialToBodyFixedRotationMatrixVariable)
inline std::shared_ptr< SingleDependentVariableSaveSettings > inertialToBodyFixedRotationMatrixVariable(
        const std::string& associatedBody )
{
    return std::make_shared< SingleDependentVariableSaveSettings >(
            inertial_to_body_fixed_rotation_matrix_variable, associatedBody );
}

//! @get_docstring(intermediateAerodynamicRotationMatrixVariable)
inline std::shared_ptr< SingleDependentVariableSaveSettings > intermediateAerodynamicRotationMatrixVariable(
        const std::string& associatedBody,
        const reference_frames::AerodynamicsReferenceFrames baseFrame,
        const reference_frames::AerodynamicsReferenceFrames targetFrame,
        const std::string& centralBody = "" )
{
    return std::make_shared< IntermediateAerodynamicRotationVariableSaveSettings >(
                associatedBody, baseFrame, targetFrame, centralBody );
}

//! @get_docstring(latitudeDependentVariable)
inline std::shared_ptr< SingleDependentVariableSaveSettings > latitudeDependentVariable(
        const std::string& associatedBody,
        const std::string& centralBody )
{
    return std::make_shared< BodyAerodynamicAngleVariableSaveSettings >(
                associatedBody, reference_frames::latitude_angle, centralBody );
}

//! @get_docstring(geodeticLatitudeDependentVariable)
inline std::shared_ptr< SingleDependentVariableSaveSettings > geodeticLatitudeDependentVariable(
		const std::string& associatedBody,
		const std::string& centralBody )
{
	return std::make_shared< SingleDependentVariableSaveSettings >(
			geodetic_latitude_dependent_variable, associatedBody, centralBody );
}

//! @get_docstring(longitudeDependentVariable)
inline std::shared_ptr< SingleDependentVariableSaveSettings > longitudeDependentVariable(
        const std::string& associatedBody,
        const std::string& centralBody )
{
    return std::make_shared< BodyAerodynamicAngleVariableSaveSettings >(
                associatedBody, reference_frames::longitude_angle, centralBody );
}

//! @get_docstring(headingDependentVariable)
inline std::shared_ptr< SingleDependentVariableSaveSettings > headingDependentVariable(
        const std::string& associatedBody,
        const std::string& centralBody )
{
    return std::make_shared< BodyAerodynamicAngleVariableSaveSettings >(
                associatedBody, reference_frames::heading_angle, centralBody );
}

//! @get_docstring(flightPathAngleDependentVariable)
inline std::shared_ptr< SingleDependentVariableSaveSettings > flightPathAngleDependentVariable(
        const std::string& associatedBody,
        const std::string& centralBody )
{
    return std::make_shared< BodyAerodynamicAngleVariableSaveSettings >(
                associatedBody, reference_frames::flight_path_angle, centralBody );
}

//! @get_docstring(angleOfAttackDependentVariable)
inline std::shared_ptr< SingleDependentVariableSaveSettings > angleOfAttackDependentVariable(
        const std::string& associatedBody,
        const std::string& centralBody )
{
    return std::make_shared< BodyAerodynamicAngleVariableSaveSettings >(
                associatedBody, reference_frames::angle_of_attack, centralBody );
}

//! @get_docstring(sideslipAngleDependentVariable)
inline std::shared_ptr< SingleDependentVariableSaveSettings > sideslipAngleDependentVariable(
        const std::string& associatedBody,
        const std::string& centralBody )
{
    return std::make_shared< BodyAerodynamicAngleVariableSaveSettings >(
                associatedBody, reference_frames::angle_of_sideslip, centralBody );
}

//! @get_docstring(bankAngleDependentVariable)
inline std::shared_ptr< SingleDependentVariableSaveSettings > bankAngleDependentVariable(
        const std::string& associatedBody,
        const std::string& centralBody )
{
    return std::make_shared< BodyAerodynamicAngleVariableSaveSettings >(
                associatedBody, reference_frames::bank_angle, centralBody );
}

//! @get_docstring(bodyFixedAirspeedBasedVelocityVariable)
inline std::shared_ptr< SingleDependentVariableSaveSettings > bodyFixedAirspeedBasedVelocityVariable(
        const std::string& associatedBody,
        const std::string& centralBody )
{
    return std::make_shared< SingleDependentVariableSaveSettings >(
                body_fixed_airspeed_based_velocity_variable, associatedBody, centralBody );
}

//! @get_docstring(bodyFixedGroundspeedBasedVelocityVariable)
inline std::shared_ptr< SingleDependentVariableSaveSettings > bodyFixedGroundspeedBasedVelocityVariable(
        const std::string& associatedBody,
        const std::string& centralBody )
{
    return std::make_shared< SingleDependentVariableSaveSettings >(
                body_fixed_groundspeed_based_velocity_variable, associatedBody, centralBody );
}

//! @get_docstring(tnwToInertialFrameRotationMatrixVariable)
inline std::shared_ptr< SingleDependentVariableSaveSettings > tnwToInertialFrameRotationMatrixVariable(
        const std::string& associatedBody,
        const std::string& centralBody )
{
    return std::make_shared< SingleDependentVariableSaveSettings >(
                tnw_to_inertial_frame_rotation_dependent_variable, associatedBody, centralBody );
}

//! @get_docstring(rswToInertialFrameRotationMatrixVariable)
inline std::shared_ptr< SingleDependentVariableSaveSettings > rswToInertialFrameRotationMatrixVariable(
        const std::string& associatedBody,
        const std::string& centralBody )
{
    return std::make_shared< SingleDependentVariableSaveSettings >(
                rsw_to_inertial_frame_rotation_dependent_variable, associatedBody, centralBody );
}

//! @get_docstring(periapsisAltitudeVariable)
inline std::shared_ptr< SingleDependentVariableSaveSettings > periapsisAltitudeVariable(
        const std::string& associatedBody,
        const std::string& centralBody )
{
    return std::make_shared< SingleDependentVariableSaveSettings >(
                periapsis_altitude_dependent_variable, associatedBody, centralBody );
}

//! @get_docstring(apoapsisAltitudeVariable)
inline std::shared_ptr< SingleDependentVariableSaveSettings > apoapsisAltitudeVariable(
        const std::string& associatedBody,
        const std::string& centralBody )
{
    return std::make_shared< SingleDependentVariableSaveSettings >(
                apoapsis_altitude_dependent_variable, associatedBody, centralBody );
}

//! @get_docstring(singleTorqueNormVariable)
inline std::shared_ptr< SingleDependentVariableSaveSettings > singleTorqueNormVariable(
        const basic_astrodynamics::AvailableTorque torqueModelType,
        const std::string& bodyUndergoingTorque,
        const std::string& bodyExertingTorque )
{
    return std::make_shared< SingleTorqueDependentVariableSaveSettings >(
                torqueModelType, bodyUndergoingTorque, bodyExertingTorque, true );
}

//! @get_docstring(singleTorqueVariable)
inline std::shared_ptr< SingleDependentVariableSaveSettings > singleTorqueVariable(
        const basic_astrodynamics::AvailableTorque torqueModelType,
        const std::string& bodyUndergoingTorque,
        const std::string& bodyExertingTorque )
{
    return std::make_shared< SingleTorqueDependentVariableSaveSettings >(
                torqueModelType, bodyUndergoingTorque, bodyExertingTorque, false );
}

//! @get_docstring(controlSurfaceDeflectionDependentVariable)
inline std::shared_ptr< SingleDependentVariableSaveSettings > controlSurfaceDeflectionDependentVariable(
		const std::string& associatedBody,
		const std::string& controlSurface )
{
	return std::make_shared< SingleDependentVariableSaveSettings >(
			control_surface_deflection_dependent_variable, associatedBody, controlSurface );
}

//! @get_docstring(radiationPressureDependentVariable)
inline std::shared_ptr< SingleDependentVariableSaveSettings > radiationPressureDependentVariable(
        const std::string& associatedBody,
        const std::string& radiatingBody )
{
    return std::make_shared< SingleDependentVariableSaveSettings >(
               radiation_pressure_dependent_variable, associatedBody, radiatingBody );
}

//! @get_docstring(localTemperatureDependentVariable)
inline std::shared_ptr< SingleDependentVariableSaveSettings > localTemperatureDependentVariable(
        const std::string& associatedBody,
        const std::string& bodyWithAtmosphere  )
{
	return std::make_shared< SingleDependentVariableSaveSettings >(
			local_temperature_dependent_variable, associatedBody, bodyWithAtmosphere );
}

//! @get_docstring(localDynamicPressureDependentVariable)
inline std::shared_ptr< SingleDependentVariableSaveSettings > localDynamicPressureDependentVariable(
		const std::string& associatedBody,
        const std::string& bodyWithAtmosphere )
{
	return std::make_shared< SingleDependentVariableSaveSettings >(
			local_dynamic_pressure_dependent_variable, associatedBody, bodyWithAtmosphere );
}

//! @get_docstring(localAerodynamicHeatRateDependentVariable)
inline std::shared_ptr< SingleDependentVariableSaveSettings > localAerodynamicHeatRateDependentVariable(
		const std::string& associatedBody,
        const std::string& bodyWithAtmosphere )
{
	return std::make_shared< SingleDependentVariableSaveSettings >(
			local_aerodynamic_heat_rate_dependent_variable, associatedBody, bodyWithAtmosphere );
}

//! @get_docstring(totalAerodynamicGLoadDependentVariable)
inline std::shared_ptr< SingleDependentVariableSaveSettings > totalAerodynamicGLoadDependentVariable(
		const std::string& associatedBody,
        const std::string& bodyWithAtmosphere )
{
	return std::make_shared< SingleDependentVariableSaveSettings >(
			total_aerodynamic_g_load_variable, associatedBody, bodyWithAtmosphere );
}

//! @get_docstring(stagnationPointHeatFluxDependentVariable)
inline std::shared_ptr< SingleDependentVariableSaveSettings > stagnationPointHeatFluxDependentVariable(
		const std::string& associatedBody,
        const std::string& bodyWithAtmosphere )
{
	return std::make_shared< SingleDependentVariableSaveSettings >(
			stagnation_point_heat_flux_dependent_variable, associatedBody, bodyWithAtmosphere );
}

//! @get_docstring(totalMassRateDependentVariable)
inline std::shared_ptr< SingleDependentVariableSaveSettings > totalMassRateDependentVariable(
		const std::string& associatedBody )
{
	return std::make_shared< SingleDependentVariableSaveSettings >(
			total_mass_rate_dependent_variables, associatedBody );
}

//! @get_docstring(totalTorqueNormDependentVariable)
inline std::shared_ptr< SingleDependentVariableSaveSettings > totalTorqueNormDependentVariable(
		const std::string& associatedBody )
{
	return std::make_shared< SingleDependentVariableSaveSettings >(
			total_torque_norm_dependent_variable, associatedBody );
}

//! @get_docstring(totalTorqueDependentVariable)
inline std::shared_ptr< SingleDependentVariableSaveSettings > totalTorqueDependentVariable(
		const std::string& associatedBody )
{
	return std::make_shared< SingleDependentVariableSaveSettings >(
			total_torque_dependent_variable, associatedBody );
}

//! @get_docstring(centralBodyFixedSphericalPositionVariable)
inline std::shared_ptr< SingleDependentVariableSaveSettings > centralBodyFixedSphericalPositionVariable(
        const std::string& associatedBody,
        const std::string& centralBody )
{
    return std::make_shared< SingleDependentVariableSaveSettings >(
                body_fixed_relative_spherical_position,  associatedBody, centralBody );
}

//! @get_docstring(centralBodyFixedCartesianPositionVariable)
inline std::shared_ptr< SingleDependentVariableSaveSettings > centralBodyFixedCartesianPositionVariable(
        const std::string& associatedBody,
        const std::string& centralBody )
{
    return std::make_shared< SingleDependentVariableSaveSettings >(
                body_fixed_relative_cartesian_position,  associatedBody, centralBody );
}

//! @get_docstring(eulerAnglesToBodyFixed313Variable)
inline std::shared_ptr< SingleDependentVariableSaveSettings > eulerAnglesToBodyFixed313Variable(
        const std::string& associatedBody )
{
    return std::make_shared< SingleDependentVariableSaveSettings >(
                euler_angles_to_body_fixed_313,  associatedBody );
}

//! @get_docstring(bodyMassVariable)
inline std::shared_ptr< SingleDependentVariableSaveSettings > bodyMassVariable(
        const std::string& associatedBody )
{
    return std::make_shared< SingleDependentVariableSaveSettings >(
                current_body_mass_dependent_variable,  associatedBody );
}

//! @get_docstring(radiationPressureCoefficientVariable)
inline std::shared_ptr< SingleDependentVariableSaveSettings > radiationPressureCoefficientVariable(
        const std::string& associatedBody,
        const std::string& emittingBody )
{
    return std::make_shared< SingleDependentVariableSaveSettings >(
                radiation_pressure_coefficient_dependent_variable,  associatedBody, emittingBody );
}

//! @get_docstring(dynamicPressureVariable)
inline std::shared_ptr< SingleDependentVariableSaveSettings > dynamicPressureVariable(
        const std::string& associatedBody,
        const std::string& centralBody )
{
    return std::make_shared< SingleDependentVariableSaveSettings >(
                local_dynamic_pressure_dependent_variable,  associatedBody, centralBody );
}

//! @get_docstring(aerodynamicGLoadVariable)
inline std::shared_ptr< SingleDependentVariableSaveSettings > aerodynamicGLoadVariable(
        const std::string& associatedBody,
        const std::string& centralBody )
{
    return std::make_shared< SingleDependentVariableSaveSettings >(
                total_aerodynamic_g_load_variable,  associatedBody, centralBody );
}

//! @get_docstring(atmosphericTemperatureVariable)
inline std::shared_ptr< SingleDependentVariableSaveSettings > atmosphericTemperatureVariable(
        const std::string& associatedBody,
        const std::string& centralBody )
{
    return std::make_shared< SingleDependentVariableSaveSettings >(
                local_temperature_dependent_variable,  associatedBody, centralBody );
}

inline std::shared_ptr< SingleDependentVariableSaveSettings > customDependentVariable(
        const std::function< Eigen::VectorXd( ) > customDependentVariableFunction,
        const int dependentVariableSize  )
{
    return std::make_shared< CustomDependentVariableSaveSettings >(
                customDependentVariableFunction,  dependentVariableSize );
}

inline std::shared_ptr< SingleDependentVariableSaveSettings > gravityFieldPotentialDependentVariable(
        const std::string& bodyUndergoingAcceleration,
        const std::string& bodyExertingAcceleration )
{
    return std::make_shared< SingleDependentVariableSaveSettings >(
            gravity_field_potential_dependent_variable, bodyUndergoingAcceleration, bodyExertingAcceleration );
}

inline std::shared_ptr< SingleDependentVariableSaveSettings > totalSphericalHarmonicCosineCoefficientVariation(
        const std::string& bodyName,
        const int minimumDegree, const int maximumDegree,
        const int minimumOrder, const int maximumOrder )
{
    return std::make_shared< TotalGravityFieldVariationSettings >(
                bodyName, minimumDegree, maximumDegree, minimumOrder, maximumOrder, true );
}

inline std::shared_ptr< SingleDependentVariableSaveSettings > totalSphericalHarmonicCosineCoefficientVariationFromIndices(
        const std::string& bodyName,
        const std::vector< std::pair< int, int > >& componentIndices)
{
    return std::make_shared< TotalGravityFieldVariationSettings >(
                bodyName, componentIndices, true );
}

inline std::shared_ptr< SingleDependentVariableSaveSettings > gravityFieldLaplacianOfPotentialDependentVariable(
        const std::string& bodyUndergoingAcceleration,
        const std::string& bodyExertingAcceleration )
{
    return std::make_shared< SingleDependentVariableSaveSettings >(
            gravity_field_laplacian_of_potential_dependent_variable, bodyUndergoingAcceleration, bodyExertingAcceleration );
}

inline std::shared_ptr< AccelerationPartialWrtStateSaveSettings > accelerationPartialWrtBodyTranslationalStateDependentVariable(
        const std::string& bodyUndergoingAcceleration,
        const std::string& bodyExertingAcceleration,
        const basic_astrodynamics::AvailableAcceleration accelerationModelType,
        const std::string derivativeWrtBody )
{
    return std::make_shared< AccelerationPartialWrtStateSaveSettings >(
            bodyUndergoingAcceleration, bodyExertingAcceleration, accelerationModelType, derivativeWrtBody );
}

inline std::shared_ptr< TotalAccelerationPartialWrtStateSaveSettings > totalAccelerationPartialWrtBodyTranslationalStateDependentVariable(
        const std::string& bodyUndergoingAcceleration,
        const std::string& derivativeWrtBody )
{
    return std::make_shared< TotalAccelerationPartialWrtStateSaveSettings >(
            bodyUndergoingAcceleration, derivativeWrtBody );
}


inline std::shared_ptr< SingleDependentVariableSaveSettings > totalSphericalHarmonicSineCoefficientVariation(
        const std::string& bodyName,
        const int minimumDegree, const int maximumDegree,
        const int minimumOrder, const int maximumOrder )
{
    return std::make_shared< TotalGravityFieldVariationSettings >(
                bodyName, minimumDegree, maximumDegree, minimumOrder, maximumOrder, false );
}

inline std::shared_ptr< SingleDependentVariableSaveSettings > totalSphericalHarmonicSineCoefficientVariationFromIndices(
        const std::string& bodyName,
        const std::vector< std::pair< int, int > >& componentIndices)

{
    return std::make_shared< TotalGravityFieldVariationSettings >(
                bodyName, componentIndices, false );
}

inline std::shared_ptr< SingleDependentVariableSaveSettings > minimumConstellationDistanceDependentVariableSaveSettings(
        const std::string& mainBody,
            const std::vector< std::string >& bodiesToCheck )
{
    return std::make_shared< MinimumConstellationDistanceDependentVariableSaveSettings >( mainBody, bodiesToCheck );
}

inline std::shared_ptr< SingleDependentVariableSaveSettings > minimumConstellationStationDistanceDependentVariableSaveSettings(
        const std::string& bodyName,
            const std::string& stationName,
            const std::vector< std::string >& bodiesToCheck,
            const double elevationAngleLimit )
{
    return std::make_shared< MinimumConstellationStationDistanceDependentVariableSaveSettings >(
               bodyName, stationName, bodiesToCheck, elevationAngleLimit );
}

<<<<<<< HEAD
inline std::shared_ptr< SingleDependentVariableSaveSettings > receivedIrradianceDependentVariable(
        const std::string& targetBody,
        const std::string& sourceBody )
{
    return std::make_shared< SingleDependentVariableSaveSettings >(
            received_irradiance, targetBody, sourceBody );
}
inline std::shared_ptr< SingleDependentVariableSaveSettings > receivedFractionDependentVariable(
        const std::string& targetBody,
        const std::string& sourceBody )
{
    return std::make_shared< SingleDependentVariableSaveSettings >(
            received_fraction, targetBody, sourceBody );
}

inline std::shared_ptr< SingleDependentVariableSaveSettings > visibleAndEmittingSourcePanelCountDependentVariable(
        const std::string& targetBody,
        const std::string& sourceBody)
{
    return std::make_shared< SingleDependentVariableSaveSettings >(
            visible_and_emitting_source_panel_count, targetBody, sourceBody);
}

inline std::shared_ptr< SingleDependentVariableSaveSettings > visibleSourceAreaDependentVariable(
        const std::string& targetBody,
        const std::string& sourceBody)
{
    return std::make_shared< SingleDependentVariableSaveSettings >(
            visible_source_area, targetBody, sourceBody);
=======
inline std::shared_ptr< SingleDependentVariableSaveSettings > centerOfMassVariableSaveSettings(
    const std::string& bodyName )
{
    return std::make_shared< SingleDependentVariableSaveSettings >(
        body_center_of_mass, bodyName );
}


inline std::shared_ptr< SingleDependentVariableSaveSettings > inertiaTensorVariableSaveSettings(
    const std::string& bodyName )
{
    return std::make_shared< SingleDependentVariableSaveSettings >(
        body_inertia_tensor, bodyName );
>>>>>>> e5f393b9
}

} // namespace propagators

} // namespace tudat

#endif // TUDAT_PROPAGATIONOUTPUTSETTINGS_H<|MERGE_RESOLUTION|>--- conflicted
+++ resolved
@@ -1357,7 +1357,6 @@
                bodyName, stationName, bodiesToCheck, elevationAngleLimit );
 }
 
-<<<<<<< HEAD
 inline std::shared_ptr< SingleDependentVariableSaveSettings > receivedIrradianceDependentVariable(
         const std::string& targetBody,
         const std::string& sourceBody )
@@ -1385,9 +1384,10 @@
         const std::string& targetBody,
         const std::string& sourceBody)
 {
-    return std::make_shared< SingleDependentVariableSaveSettings >(
-            visible_source_area, targetBody, sourceBody);
-=======
+    return std::make_shared<SingleDependentVariableSaveSettings>(
+        visible_source_area, targetBody, sourceBody );
+}
+
 inline std::shared_ptr< SingleDependentVariableSaveSettings > centerOfMassVariableSaveSettings(
     const std::string& bodyName )
 {
@@ -1395,13 +1395,11 @@
         body_center_of_mass, bodyName );
 }
 
-
 inline std::shared_ptr< SingleDependentVariableSaveSettings > inertiaTensorVariableSaveSettings(
     const std::string& bodyName )
 {
     return std::make_shared< SingleDependentVariableSaveSettings >(
         body_inertia_tensor, bodyName );
->>>>>>> e5f393b9
 }
 
 } // namespace propagators
