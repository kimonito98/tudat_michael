/*    Copyright (c) 2010-2019, Delft University of Technology
 *    All rigths reserved
 *
 *    This file is part of the Tudat. Redistribution and use in source and
 *    binary forms, with or without modification, are permitted exclusively
 *    under the terms of the Modified BSD license. You should have received
 *    a copy of the license with this file. If not, please or visit:
 *    http://tudat.tudelft.nl/LICENSE.
 */

#ifndef TUDAT_OBSERVATIONS_H
#define TUDAT_OBSERVATIONS_H

#include <vector>

#include <memory>
#include <functional>

#include <Eigen/Core>

#include "tudat/basics/basicTypedefs.h"
#include "tudat/basics/timeType.h"
#include "tudat/basics/tudatTypeTraits.h"
#include "tudat/basics/utilities.h"

#include "tudat/astro/observation_models/linkTypeDefs.h"
#include "tudat/astro/observation_models/observableTypes.h"
#include "tudat/simulation/estimation_setup/observationOutput.h"
#include "tudat/simulation/estimation_setup/observationsProcessing.h"

namespace tudat
{

namespace observation_models
{

template< typename ObservationScalarType = double, typename TimeType = double,
          typename std::enable_if< is_state_scalar_and_time_type< ObservationScalarType, TimeType >::value, int >::type = 0 >
class SingleObservationSet
{
public:
    SingleObservationSet(
            const ObservableType observableType,
            const LinkDefinition& linkEnds,
            const std::vector< Eigen::Matrix< ObservationScalarType, Eigen::Dynamic, 1 > >& observations,
            const std::vector< TimeType > observationTimes,
            const LinkEndType referenceLinkEnd,
            const std::vector< Eigen::VectorXd >& observationsDependentVariables = std::vector< Eigen::VectorXd >( ),
            const std::shared_ptr< simulation_setup::ObservationDependentVariableCalculator > dependentVariableCalculator = nullptr,
            const std::shared_ptr< observation_models::ObservationAncilliarySimulationSettings > ancilliarySettings = nullptr ):
        observableType_( observableType ),
        linkEnds_( linkEnds ),
        observations_( observations ),
        observationTimes_( observationTimes ),
        referenceLinkEnd_( referenceLinkEnd ),
        observationsDependentVariables_( observationsDependentVariables ),
        dependentVariableCalculator_( dependentVariableCalculator ),
        ancilliarySettings_( ancilliarySettings ),
        numberOfObservations_( observations_.size( ) )
    {
        if( dependentVariableCalculator_ != nullptr )
        {
            if( dependentVariableCalculator_->getObservableType( ) != observableType_ )
            {
                throw std::runtime_error( "Error when creating SingleObservationSet, ObservationDependentVariableCalculator has incompatible type " );
            }

            if( !( dependentVariableCalculator_->getLinkEnds( ) == linkEnds ) )
            {
                throw std::runtime_error( "Error when creating SingleObservationSet, ObservationDependentVariableCalculator has incompatible link ends " );
            }
        }

        if( observations_.size( ) != observationTimes_.size( ) )
        {
            throw std::runtime_error( "Error when making SingleObservationSet, input sizes are inconsistent." +
                std::to_string( observations_.size( ) ) + ", " + std::to_string( observationTimes_.size( ) ) );
        }

        for( unsigned int i = 1; i < observations.size( ); i++ )
        {
            if( observations.at( i ).rows( ) != observations.at( i - 1 ).rows( ) )
            {
                throw std::runtime_error( "Error when making SingleObservationSet, input observables not of consistent size." );
            }
        }

        // Sort observations and metadata per observation time
        orderObservationsAndMetadata( );

        singleObservationSize_ = getObservableSize( observableType );

        // Initialise weights
        for ( unsigned int k = 0 ; k < numberOfObservations_ ; k++ )
        {
            weights_.push_back( Eigen::Matrix< double, Eigen::Dynamic, 1 >::Ones( singleObservationSize_, 1 ) );
        }

        // Initialise residuals
        for ( unsigned int k = 0 ; k < numberOfObservations_ ; k++ )
        {
            residuals_.push_back( Eigen::Matrix< ObservationScalarType, Eigen::Dynamic, 1 >::Zero( singleObservationSize_, 1 ) );
        }

        // Initialise time bounds
       updateTimeBounds( );

    }



    ObservableType getObservableType( )
    {
        return observableType_;
    }

    LinkDefinition getLinkEnds( )
    {
        return linkEnds_;
    }

    void setLinkEnds( LinkDefinition& linkEnds )
    {
        linkEnds_ = linkEnds;
    }

    std::vector< Eigen::Matrix< ObservationScalarType, Eigen::Dynamic, 1 > > getObservations( )
    {
        return observations_;
    }

    void setObservations( const std::vector< Eigen::Matrix< ObservationScalarType, Eigen::Dynamic, 1 > >& observations )
    {
        if ( observations.size( ) != observations_.size( ) )
        {
            throw std::runtime_error( "Error when resetting observations, number of observations is incompatible." );
        }
        observations_ = observations;
        if ( !observations_.empty( ) )
        {
            singleObservationSize_ = observations_.at( 0 ).size( );
        }
    }

    void setObservations( const Eigen::Matrix< ObservationScalarType, Eigen::Dynamic, 1 >& observationsVector )
    {
        if ( observationsVector.size( ) != numberOfObservations_ * singleObservationSize_ )
        {
            throw std::runtime_error( "Error when resetting observations, number of observations is incompatible." );
        }

        observations_.clear( );
        for ( unsigned int k = 0 ; k < numberOfObservations_ ; k++ )
        {
            observations_.push_back( observationsVector.segment( k * singleObservationSize_, singleObservationSize_ ) );
        }
        if ( !observations_.empty( ) )
        {
            singleObservationSize_ = observations_.at( 0 ).size( );
        }
    }

    void setResiduals( const std::vector< Eigen::Matrix< ObservationScalarType, Eigen::Dynamic, 1 > >& residuals )
    {
        if ( residuals.size( ) != numberOfObservations_ )
        {
            throw std::runtime_error( "Error when setting residuals, number of observations is inconsistent." );
        }
        residuals_ = residuals;
    }

    void setResiduals( const Eigen::Matrix< ObservationScalarType, Eigen::Dynamic, 1 >& residualsVector )
    {
        if ( residualsVector.size( ) != numberOfObservations_ * singleObservationSize_ )
        {
            throw std::runtime_error( "Error when setting residuals, number of observations is inconsistent." );
        }

        residuals_.clear( );
        for ( unsigned int k = 0 ; k < numberOfObservations_ ; k++ )
        {
            residuals_.push_back( residualsVector.segment( k * singleObservationSize_, singleObservationSize_ ) );
        }
    }

    const std::vector< Eigen::Matrix< ObservationScalarType, Eigen::Dynamic, 1 > >& getObservationsReference( )
    {
        return observations_;
    }


    Eigen::Matrix< ObservationScalarType, Eigen::Dynamic, 1 > getObservation( const int index )
    {
        if( index >= numberOfObservations_ )
        {
            throw std::runtime_error( "Error when retrieving single observation, index is out of bounds" );
        }
        return observations_.at( index );
    }

    void setObservation( const int index,
                         Eigen::Matrix< ObservationScalarType, Eigen::Dynamic, 1 >& observation )
    {
        if( index >= numberOfObservations_ )
        {
            throw std::runtime_error( "Error when setting single observation value, index is out of bounds" );
        }
        if ( observation.size( ) != singleObservationSize_ )
        {
            throw std::runtime_error( "Error when setting single observation value, the observation size is inconsistent." );
        }
        observations_.at( index ) = observation;
    }

    std::vector< TimeType > getObservationTimes( )
    {
        return observationTimes_;
    }

    TimeType getObservationTime( unsigned int index ) const
    {
        if ( index >= numberOfObservations_ )
        {
            throw std::runtime_error( "Error when retrieving single observation time, required index incompatible with number of observations." );
        }
        return observationTimes_.at( index );
    }

    const std::vector< TimeType >& getObservationTimesReference( )
    {
        return observationTimes_;
    }

    LinkEndType getReferenceLinkEnd( )
    {
        return referenceLinkEnd_;
    }

    int getNumberOfObservables( )
    {
        return numberOfObservations_;
    }

    unsigned int getSingleObservableSize( ) const
    {
        return singleObservationSize_;
    }

    unsigned int getTotalObservationSetSize( ) const
    {
        return numberOfObservations_ * singleObservationSize_;
    }

    Eigen::Matrix< ObservationScalarType, Eigen::Dynamic, 1 > getObservationsVector( )
    {
        Eigen::Matrix< ObservationScalarType, Eigen::Dynamic, 1 > observationsVector =
                Eigen::Matrix< ObservationScalarType, Eigen::Dynamic, 1 >::Zero( singleObservationSize_ * numberOfObservations_, 1 );
        for( unsigned int i = 0; i < observations_.size( ); i++ )
        {
            observationsVector.segment( i * singleObservationSize_, singleObservationSize_ ) = observations_.at( i );
        }
        return observationsVector;
    }


    std::pair< TimeType, TimeType > getTimeBounds( )
    {
        if( observationTimes_.size( ) == 0 )
        {
            throw std::runtime_error( "Error when getting time bounds of observation set, no observations found" );
        }
        return timeBounds_;
    }

    std::map< TimeType, Eigen::Matrix< ObservationScalarType, Eigen::Dynamic, 1 > > getObservationsHistory( )
    {
        return utilities::createMapFromVectors< TimeType, Eigen::Matrix< ObservationScalarType, Eigen::Dynamic, 1 > >(
                    observationTimes_, observations_ );
    }


    std::vector< Eigen::VectorXd > getObservationsDependentVariables( )
    {
        return observationsDependentVariables_;
    }

    Eigen::VectorXd getSingleObservationDependentVariable( unsigned int index ) const
    {
        if ( index >= numberOfObservations_ )
        {
            throw std::runtime_error( "Error when retrieving single observation dependent variables, required index incompatible with number of observations." );
        }
        return observationsDependentVariables_.at( index );
    }

    std::vector< Eigen::VectorXd >& getObservationsDependentVariablesReference( )
    {
        return observationsDependentVariables_;
    }

    std::shared_ptr< simulation_setup::ObservationDependentVariableCalculator > getDependentVariableCalculator( )
    {
        return dependentVariableCalculator_;
    }

    std::map< TimeType, Eigen::VectorXd > getDependentVariableHistory( )
    {
        return utilities::createMapFromVectors< TimeType, Eigen::VectorXd >(
                    observationTimes_, observationsDependentVariables_ );
    }

    std::shared_ptr< observation_models::ObservationAncilliarySimulationSettings > getAncilliarySettings( )
    {
        return ancilliarySettings_;
    }

    std::vector< Eigen::Matrix< double, Eigen::Dynamic, 1 > > getWeights( ) const
    {
        return weights_;
    }

    const std::vector< Eigen::Matrix< double, Eigen::Dynamic, 1 > >& getWeightsReference( )
    {
        return weights_;
    }

    Eigen::VectorXd getWeightsVector( ) const
    {
        Eigen::Matrix< double, Eigen::Dynamic, 1 > weightsVector =
                Eigen::Matrix< double, Eigen::Dynamic, 1 >::Zero( singleObservationSize_ * numberOfObservations_, 1 );
        for( unsigned int i = 0; i < numberOfObservations_ ; i++ )
        {
            weightsVector.block( i * singleObservationSize_, 0, singleObservationSize_, 1 ) = weights_.at( i );
        }
        return weightsVector;
    }

    Eigen::Matrix< double, Eigen::Dynamic, 1 > getWeight( unsigned int index ) const
    {
        if ( index >= numberOfObservations_ )
        {
            throw std::runtime_error( "Error when retrieving single observation weight, required index incompatible with number of observations." );
        }
        return weights_.at( index );
    }

    std::vector< Eigen::Matrix< ObservationScalarType, Eigen::Dynamic, 1 > > getResiduals( ) const
    {
        return residuals_;
    }

    Eigen::Matrix< ObservationScalarType, Eigen::Dynamic, 1 > getResidualsVector( ) const
    {
        Eigen::Matrix< ObservationScalarType, Eigen::Dynamic, 1 > residualsVector =
                Eigen::Matrix< ObservationScalarType, Eigen::Dynamic, 1 >::Zero( singleObservationSize_ * numberOfObservations_, 1 );
        for( unsigned int i = 0; i < numberOfObservations_ ; i++ )
        {
            residualsVector.block( i * singleObservationSize_, 0, singleObservationSize_, 1 ) = residuals_.at( i );
        }
        return residualsVector;
    }

    const std::vector< Eigen::Matrix< ObservationScalarType, Eigen::Dynamic, 1 > >& getResidualsReference( )
    {
        return residuals_;
    }

    Eigen::Matrix< ObservationScalarType, Eigen::Dynamic, 1 > getResidual( unsigned int index ) const
    {
        if ( index >= numberOfObservations_ )
        {
            throw std::runtime_error( "Error when retrieving single observation residual, required index incompatible with number of observations." );
        }
        return residuals_.at( index );
    }


    void setConstantWeight( const double weight )
    {
        for ( unsigned int k = 0 ; k < numberOfObservations_ ; k++ )
        {
            weights_.at( k ) = weight * Eigen::Matrix< double, Eigen::Dynamic, 1 >::Ones( singleObservationSize_, 1 );
        }
    }

    void setConstantWeight( const Eigen::Matrix< double, Eigen::Dynamic, 1 >& weight )
    {
        if ( weight.size( ) != singleObservationSize_ )
        {
            throw std::runtime_error( "Error when setting constant weight in single observation set, weight size is inconsistent with single observation size." );
        }
        for ( unsigned int k = 0 ; k < weights_.size( ) ; k++ )
        {
            weights_.at( k ) = weight;
        }
    }

    void setTabulatedWeights( const Eigen::VectorXd& weightsVector )
    {
        if( weightsVector.rows( ) != singleObservationSize_ * observations_.size( ) )
        {
            throw std::runtime_error( "Error when setting weights in single observation set, sizes are incompatible." );
        }
        for ( unsigned int k = 0 ; k < numberOfObservations_ ; k++ )
        {
            for ( unsigned int i = 0 ; i < singleObservationSize_ ; i++ )
            {
                weights_.at( k )[ i ] = weightsVector[ k * singleObservationSize_ + i ];
            }
        }
    }


    std::vector< Eigen::Matrix< ObservationScalarType, Eigen::Dynamic, 1 > > getComputedObservations( ) const
    {
        std::vector< Eigen::Matrix< ObservationScalarType, Eigen::Dynamic, 1 > > computedObservations;
        for ( unsigned int k = 0 ; k < observations_.size( ) ; k++ )
        {
            computedObservations.push_back( observations_.at( k ) - residuals_.at( k ) );
        }
        return computedObservations;
    }

<<<<<<< HEAD
    std::vector< ObservationScalarType > getConcatenatedWeightVector( )
=======
    Eigen::Matrix< ObservationScalarType, Eigen::Dynamic, 1 > getComputedObservationsVector( ) const
>>>>>>> 4b292c8c
    {
        Eigen::Matrix< ObservationScalarType, Eigen::Dynamic, 1 > computedObservationsVector =
                Eigen::Matrix< ObservationScalarType, Eigen::Dynamic, 1 >::Zero( singleObservationSize_ * numberOfObservations_, 1 );

        std::vector< Eigen::Matrix< ObservationScalarType, Eigen::Dynamic, 1 > > computedObservations = getComputedObservations( );
        for( unsigned int i = 0; i < numberOfObservations_ ; i++ )
        {
            computedObservationsVector.segment( i * singleObservationSize_, singleObservationSize_ ) = computedObservations.at( i );
        }
        return computedObservationsVector;
    }

    int getNumberOfFilteredObservations( ) const
    {
        int numberFilteredObservations = 0;
        if ( filteredObservationSet_ != nullptr )
        {
            numberFilteredObservations = filteredObservationSet_->getNumberOfObservables( );
        }
        return numberFilteredObservations;
    }

    std::shared_ptr< SingleObservationSet< ObservationScalarType, TimeType > > getFilteredObservationSet( ) const
    {
        return filteredObservationSet_;
    }


    void removeSingleObservation( unsigned int indexToRemove )
    {
        if ( indexToRemove >= numberOfObservations_ )
        {
            throw std::runtime_error( "Error when removing single observation from SingleObservationSet, index incompatible with number of observations." );
        }

        // Update observations
        observations_.erase( observations_.begin( ) + indexToRemove );
        observationTimes_.erase( observationTimes_.begin( ) + indexToRemove );
        residuals_.erase( residuals_.begin( ) + indexToRemove );
        weights_.erase( weights_.begin( ) + indexToRemove );

        if ( observationsDependentVariables_.size( ) > 0 )
        {
            observationsDependentVariables_.erase( observationsDependentVariables_.begin( ) + indexToRemove );
        }

        // Update number of observations and time bounds
        numberOfObservations_ = observations_.size( );
        updateTimeBounds( );
    }

    void removeObservations( const std::vector< unsigned int >& indicesToRemove )
    {
        unsigned int counter = 0;
        for ( auto ind : indicesToRemove )
        {
            removeSingleObservation( ind - counter ); // observations are already filtered and sorted
            counter += 1;
        }
    }

    void filterObservations( const std::shared_ptr< ObservationFilterBase > observationFilter, const bool saveFilteredObservations = true )
    {
        if ( observationFilter->filterOut( ) && filteredObservationSet_ == nullptr )
        {
            // Initialise empty filtered observation set
            filteredObservationSet_ = std::make_shared<SingleObservationSet< ObservationScalarType, TimeType > >(
                    observableType_, linkEnds_, std::vector<Eigen::Matrix< ObservationScalarType, Eigen::Dynamic, 1 > >( ),
                    std::vector< TimeType >( ), referenceLinkEnd_, std::vector< Eigen::VectorXd >( ), dependentVariableCalculator_, ancilliarySettings_);
        }
        if ( !observationFilter->filterOut( ) && filteredObservationSet_ == nullptr )
        {
            throw std::runtime_error( "Error when attempting to un-filter observations, filtered observation set is empty." );
        }

        int nbObservationsToTest = ( observationFilter->filterOut( ) ? numberOfObservations_ : filteredObservationSet_->getNumberOfObservables( ) );
        bool useOppositeCondition = observationFilter->useOppositeCondition( );

        std::vector< unsigned int > indicesToRemove;
        switch ( observationFilter->getFilterType( ) )
        {
            case residual_filtering:
            {
                Eigen::VectorXd residualCutOff = Eigen::VectorXd::Zero( singleObservationSize_ );
                if ( std::dynamic_pointer_cast< ObservationFilter< double > >( observationFilter ) != nullptr )
                {
                    residualCutOff = std::dynamic_pointer_cast< ObservationFilter< double > >( observationFilter )->getFilterValue( ) * Eigen::VectorXd::Ones( singleObservationSize_ );
                }
                else if ( std::dynamic_pointer_cast< ObservationFilter< Eigen::VectorXd > >( observationFilter ) != nullptr )
                {
                    if ( std::dynamic_pointer_cast< ObservationFilter< Eigen::VectorXd > >( observationFilter )->getFilterValue( ).size( ) != singleObservationSize_ )
                    {
                        throw std::runtime_error( "Error when performing residual filtering, size of the residual cut off vector inconsistent with observable size." );
                    }
                    residualCutOff = std::dynamic_pointer_cast< ObservationFilter< Eigen::VectorXd > >( observationFilter )->getFilterValue( );
                }

                for ( int j = 0 ; j < nbObservationsToTest ; j++ )
                {
                    Eigen::Matrix< ObservationScalarType, Eigen::Dynamic, 1 > singleObservationResidual =
                            ( observationFilter->filterOut( ) ? residuals_.at( j ) : filteredObservationSet_->getResidual( j ) );
                    bool removeObservation = false;
                    for( int k = 0 ; k < singleObservationSize_ ; k++ )
                    {
                        if( ( !useOppositeCondition && ( std::fabs( singleObservationResidual[ k ] ) > residualCutOff[ k ] ) ) ||
                        ( useOppositeCondition && ( std::fabs( singleObservationResidual[ k ] ) <= residualCutOff[ k ] ) ) )
                        {
                            removeObservation = true;
                        }
                    }
                    if( removeObservation )
                    {
                        indicesToRemove.push_back( j );
                    }
                }
                break;
            }
            case absolute_value_filtering:
            {
                Eigen::VectorXd absoluteValueCutOff = Eigen::VectorXd::Zero( singleObservationSize_ );
                if ( std::dynamic_pointer_cast< ObservationFilter< double > >( observationFilter ) != nullptr )
                {
                    absoluteValueCutOff = std::dynamic_pointer_cast< ObservationFilter< double > >( observationFilter )->getFilterValue( ) * Eigen::VectorXd::Ones( singleObservationSize_ );
                }
                else if ( std::dynamic_pointer_cast< ObservationFilter< Eigen::VectorXd > >( observationFilter ) != nullptr )
                {
                    if ( std::dynamic_pointer_cast< ObservationFilter< Eigen::VectorXd > >( observationFilter )->getFilterValue( ).size( ) != singleObservationSize_ )
                    {
                        throw std::runtime_error( "Error when performing observation value filtering, size of the filter value inconsistent with observable size." );
                    }
                    absoluteValueCutOff = std::dynamic_pointer_cast< ObservationFilter< Eigen::VectorXd > >( observationFilter )->getFilterValue( );
                }

                for ( int j = 0 ; j < nbObservationsToTest ; j++ )
                {
                    Eigen::Matrix< ObservationScalarType, Eigen::Dynamic, 1 > singleObservation =
                            ( observationFilter->filterOut( ) ? observations_.at( j ) : filteredObservationSet_->getObservation( j ) );
                    bool removeObservation = false;
                    for( int k = 0 ; k < singleObservationSize_ ; k++ )
                    {
                        if ( ( !useOppositeCondition && ( singleObservation[ k ] > absoluteValueCutOff[ k ] ) ) ||
                        ( useOppositeCondition && ( singleObservation[ k ] <= absoluteValueCutOff[ k ] ) ) )
                        {
                            removeObservation = true;
                        }
                    }
                    if( removeObservation )
                    {
                        indicesToRemove.push_back( j );
                    }
                }
                break;
            }
            case epochs_filtering:
            {
                std::vector< double > filterEpochs = std::dynamic_pointer_cast< ObservationFilter< std::vector< double > > >( observationFilter )->getFilterValue( );
                for ( int j = 0 ; j < nbObservationsToTest ; j++ )
                {
                    TimeType singleObservationTime = ( observationFilter->filterOut( ) ? observationTimes_.at( j ) : filteredObservationSet_->getObservationTime( j ) );
                    if ( ( !useOppositeCondition && ( std::count( filterEpochs.begin( ), filterEpochs.end( ), singleObservationTime ) > 0 ) ) ||
                    ( useOppositeCondition && ( std::count( filterEpochs.begin( ), filterEpochs.end( ), singleObservationTime ) == 0 ) ) )
                    {
                        indicesToRemove.push_back( j );
                    }
                }
                break;
            }
            case time_bounds_filtering:
            {
                std::pair< double, double > timeBounds = std::dynamic_pointer_cast< ObservationFilter< std::pair< double, double > > >( observationFilter )->getFilterValue( );
                for ( int j = 0 ; j < nbObservationsToTest ; j++ )
                {
                    TimeType singleObservationTime = ( observationFilter->filterOut( ) ? observationTimes_.at( j ) : filteredObservationSet_->getObservationTime( j ) );
                    if ( ( !useOppositeCondition && ( ( singleObservationTime >= timeBounds.first ) && ( singleObservationTime <= timeBounds.second ) ) ) ||
                            ( useOppositeCondition && ( ( singleObservationTime < timeBounds.first ) || ( singleObservationTime > timeBounds.second ) ) ) )
                    {
                        indicesToRemove.push_back( j );
                    }
                }
                break;
            }
            case dependent_variable_filtering:
            {
                throw std::runtime_error( "Error when filtering observations based on dependent variable, filter type not yet implemented." );
                break;
            }
            default:
                throw std::runtime_error( "Observation filter type not recognised." );
        }

        if ( observationFilter->filterOut( ) )
        {
            moveObservationsInOutFilteredSet( indicesToRemove, true, saveFilteredObservations );
        }
        else
        {
            moveObservationsInOutFilteredSet( indicesToRemove, false, true );
        }
    }

    void addObservations(
            const std::vector< Eigen::Matrix< ObservationScalarType, Eigen::Dynamic, 1 > >& observations,
            const std::vector< TimeType >& times,
            const std::vector< Eigen::VectorXd >& dependentVariables = { },
            const std::vector< Eigen::Matrix< double, Eigen::Dynamic, 1 > >& weights = { },
            const std::vector< Eigen::Matrix< ObservationScalarType, Eigen::Dynamic, 1 > >& residuals = { },
            const bool sortObservations = true )
    {
        if ( ( observations.size( ) != times.size( ) ) ||
                ( weights.size( ) > 0 && ( observations.size( ) != weights.size( ) ) ) ||
                ( residuals.size( ) > 0 && ( observations.size( ) != residuals.size( ) ) ) ||
                ( dependentVariables.size( ) > 0 && ( observations.size( ) != dependentVariables.size( ) ) ) )
        {
            throw std::runtime_error( "Error when adding observations to SingleObservationSet, input sizes are inconsistent." );
        }

        for ( unsigned int k = 0 ; k < observations.size( ) ; k++ )
        {
            if ( observations.at( k ).size( ) != singleObservationSize_ )
            {
                throw std::runtime_error( "Error when adding observations to SingleObservationSet, new observation size is inconsistent." );
            }

            observations_.push_back( observations.at( k ) );
            observationTimes_.push_back( times.at( k ) );

            // If residuals are provided as inputs
            if ( residuals.size( ) > 0 )
            {
                if ( residuals.at( k ).size( ) != singleObservationSize_ )
                {
                    throw std::runtime_error( "Error when adding observations to SingleObservationSet, new residual size is inconsistent." );
                }
                residuals_.push_back( residuals.at( k ) );
            }
            else // Otherwise, set to zero by default
            {
                residuals_.push_back( Eigen::Matrix< ObservationScalarType, Eigen::Dynamic, 1 >::Zero( singleObservationSize_, 1 )  );
            }

            // If weights are provided as inputs
            if ( weights.size( ) > 0 )
            {
                if ( weights.at( k ).size( ) != singleObservationSize_ )
                {
                    throw std::runtime_error( "Error when adding observations to SingleObservationSet, new weight size is inconsistent." );
                }
                weights_.push_back( weights.at( k ) );
            }
            else // Otherwise, set to one by default
            {
                weights_.push_back( Eigen::Matrix< double, Eigen::Dynamic, 1 >::Ones( singleObservationSize_, 1 ) );
            }

            // if dependent variables are set
            if ( ( observationsDependentVariables_.size( ) > 0 || numberOfObservations_ == 0 ) && dependentVariables.size( ) > 0 )
            {
                observationsDependentVariables_.push_back( dependentVariables.at( k ) );
            }

            numberOfObservations_ += 1;
        }


        // Sort observations
        if ( sortObservations )
        {
            orderObservationsAndMetadata( );
        }

        // Update time bounds
        updateTimeBounds( );
    }

private:

    void orderObservationsAndMetadata( )
    {
        if( !std::is_sorted( observationTimes_.begin( ), observationTimes_.end( ) ) )
        {
            if( static_cast< int >( observations_.size( ) ) != numberOfObservations_ )
            {
                throw std::runtime_error( "Error when making SingleObservationSet, number of observations is incompatible after time ordering" );
            }

            std::multimap< TimeType, Eigen::Matrix< ObservationScalarType, Eigen::Dynamic, 1 > > observationsMap;
            for( unsigned int i = 0; i < observations_.size( ); i++ )
            {
                observationsMap.insert( { observationTimes_.at( i ), observations_.at( i ) } );
            }
            observationTimes_ = utilities::createVectorFromMultiMapKeys( observationsMap );
            observations_ = utilities::createVectorFromMultiMapValues( observationsMap );

            if( observationsDependentVariables_.size( ) > 0 )
            {
                if( static_cast< int >( observationsDependentVariables_.size( ) ) != numberOfObservations_ )
                {
                    throw std::runtime_error( "Error when making SingleObservationSet, dependent variables vector size is incompatible after time ordering" );
                }
                std::map< TimeType, Eigen::VectorXd > observationsDependentVariablesMap;
                for( unsigned int i = 0; i < observationsDependentVariables_.size( ); i++ )
                {
                    observationsDependentVariablesMap[ observationTimes_.at( i ) ] = observationsDependentVariables_.at( i );
                }
                observationsDependentVariables_ = utilities::createVectorFromMapValues( observationsDependentVariablesMap );
            }


            if( static_cast< int >( weights_.size( ) ) != numberOfObservations_ )
            {
                throw std::runtime_error( "Error when making SingleObservationSet, weights size is incompatible after time ordering" );
            }
            std::map< TimeType, Eigen::Matrix< double, Eigen::Dynamic, 1 > > weightsMap;
            for( unsigned int i = 0; i < weights_.size( ); i++ )
            {
                weightsMap[ observationTimes_.at( i ) ] = weights_.at( i );
            }
            weights_ = utilities::createVectorFromMapValues( weightsMap );


            if( static_cast< int >( residuals_.size( ) ) != numberOfObservations_ )
            {
                throw std::runtime_error( "Error when making SingleObservationSet, residuals size is incompatible after time ordering" );
            }
            std::map< TimeType, Eigen::Matrix< ObservationScalarType, Eigen::Dynamic, 1 > > residualsMap;
            for( unsigned int i = 0; i < residuals_.size( ); i++ )
            {
                residualsMap[ observationTimes_.at( i ) ] = residuals_.at( i );
            }
            residuals_ = utilities::createVectorFromMapValues( residualsMap );
        }
    }

    void updateTimeBounds( )
    {
        if( observationTimes_.size( ) == 0 )
        {
            timeBounds_ = std::make_pair( TUDAT_NAN, TUDAT_NAN );
        }
        else
        {
            timeBounds_ = std::make_pair ( *std::min_element( observationTimes_.begin( ), observationTimes_.end( ) ),
                                           *std::max_element( observationTimes_.begin( ), observationTimes_.end( ) ) );
        }
    }

    void moveObservationsInOutFilteredSet( const std::vector< unsigned int >& indices, const bool moveInFilteredSet = true, const bool saveFilteredObservations = true )
    {
        std::vector< Eigen::Matrix< ObservationScalarType, Eigen::Dynamic, 1 > > observations;
        std::vector< TimeType > times;
        std::vector< Eigen::VectorXd > dependentVariables;
        std::vector< Eigen::Matrix< double, Eigen::Dynamic, 1 > > weights;
        std::vector< Eigen::Matrix< ObservationScalarType, Eigen::Dynamic, 1 > > residuals;

        if ( moveInFilteredSet )
        {
            for ( auto index : indices )
            {
                if ( index >= numberOfObservations_ )
                {
                    throw std::runtime_error( "Error when moving observation to filtered observation set, index incompatible with number of observations." );
                }

                observations.push_back( observations_.at( index ) );
                times.push_back( observationTimes_.at( index ) );
                weights.push_back( weights_.at( index ) );
                residuals.push_back( residuals_.at( index ) );

                // If dependent variables not empty
                if ( observationsDependentVariables_.size( ) > 0 )
                {
                    dependentVariables.push_back( observationsDependentVariables_.at( index ) );
                }
            }

            if ( saveFilteredObservations )
            {
                filteredObservationSet_->addObservations( observations, times, dependentVariables, weights, residuals, true );
            }
            removeObservations( indices );
        }
        else
        {
            for ( auto index : indices )
            {
                if (  getNumberOfFilteredObservations( ) == 0 )
                {
                    throw std::runtime_error( "Error when moving observation back from filtered observation set, filtered observation set is empty." );
                }
                if ( index >= getNumberOfFilteredObservations( ) )
                {
                    throw std::runtime_error( "Error when moving observation back from filtered observation set, index incompatible with number of observations." );
                }

                observations.push_back( filteredObservationSet_->getObservations( ).at( index ) );
                times.push_back( filteredObservationSet_->getObservationTimes( ).at( index ) );
                weights.push_back( filteredObservationSet_->getWeights( ).at( index ) );
                residuals.push_back( filteredObservationSet_->getResiduals( ).at( index ) );

                // If dependent variables are set
                if ( filteredObservationSet_->getObservationsDependentVariables( ).size( ) > 0 )
                {
                    dependentVariables.push_back( filteredObservationSet_->getObservationsDependentVariables( ).at( index ) );
                }

            }
            addObservations( observations, times, dependentVariables, weights, residuals, true );
            filteredObservationSet_->removeObservations( indices );
        }
    }

    const ObservableType observableType_;

    LinkDefinition linkEnds_;

    std::pair< TimeType, TimeType > timeBounds_;

    std::vector< Eigen::Matrix< ObservationScalarType, Eigen::Dynamic, 1 > > observations_;

    std::vector< TimeType > observationTimes_;

    const LinkEndType referenceLinkEnd_;

    std::vector< Eigen::VectorXd > observationsDependentVariables_;

    const std::shared_ptr< simulation_setup::ObservationDependentVariableCalculator > dependentVariableCalculator_;

    const std::shared_ptr< observation_models::ObservationAncilliarySimulationSettings > ancilliarySettings_;

    int numberOfObservations_;

    int singleObservationSize_;

    std::vector< Eigen::Matrix< double, Eigen::Dynamic, 1 > > weights_;

//    Eigen::VectorXd weightsVector_;

    std::vector< Eigen::Matrix< ObservationScalarType, Eigen::Dynamic, 1 > > residuals_;

    std::shared_ptr< SingleObservationSet< ObservationScalarType, TimeType > > filteredObservationSet_;

};

template< typename ObservationScalarType = double, typename TimeType = double,
        typename std::enable_if< is_state_scalar_and_time_type< ObservationScalarType, TimeType >::value, int >::type = 0 >
std::shared_ptr< SingleObservationSet< ObservationScalarType, TimeType > > filterObservations(
        const std::shared_ptr< SingleObservationSet< ObservationScalarType, TimeType > > singleObservationSet,
        const std::shared_ptr< ObservationFilterBase > observationFilter, const bool saveFilteredObservations = false )
{
    if ( !observationFilter->filterOut( ) )
    {
        throw std::runtime_error( "Error when creating new single observation set post-filtering, the filterOut option should be set to true" );
    }
    // Create new observation set
    std::shared_ptr< SingleObservationSet< ObservationScalarType, TimeType > > newObservationSet =
            std::make_shared< SingleObservationSet< ObservationScalarType, TimeType > >(
                    singleObservationSet->getObservableType( ), singleObservationSet->getLinkEnds( ), singleObservationSet->getObservationsReference( ),
                    singleObservationSet->getObservationTimesReference( ), singleObservationSet->getReferenceLinkEnd( ), singleObservationSet->getObservationsDependentVariablesReference( ),
                    singleObservationSet->getDependentVariableCalculator( ), singleObservationSet->getAncilliarySettings( ) );
    newObservationSet->setTabulatedWeights( singleObservationSet->getWeightsVector( ) );
    std::vector< Eigen::Matrix< ObservationScalarType, Eigen::Dynamic, 1 > > residuals = singleObservationSet->getResidualsReference( );
    newObservationSet->setResiduals( singleObservationSet->getResidualsReference( ) /*residuals*/ );

    // Filter observations from new observation set
    newObservationSet->filterObservations( observationFilter, saveFilteredObservations );

    return newObservationSet;
}

template< typename ObservationScalarType = double, typename TimeType = double,
        typename std::enable_if< is_state_scalar_and_time_type< ObservationScalarType, TimeType >::value, int >::type = 0 >
std::vector< std::shared_ptr< SingleObservationSet< ObservationScalarType, TimeType > > > splitObservationSet(
        const std::shared_ptr< SingleObservationSet< ObservationScalarType, TimeType > > observationSet,
        const std::shared_ptr< ObservationSetSplitterBase > observationSetSplitter )
{
    if ( observationSet->getFilteredObservationSet( ) != nullptr )
    {
        std::cerr << "Warning when splitting single observation set, the filtered observation set pointer is not empty and "
                     " any filtered observation will be lost after splitting." ;
    }

    std::vector< unsigned int > rawStartIndicesNewSets = { 0 };
    std::vector< TimeType > observationTimes = observationSet->getObservationTimes( );
    std::vector< Eigen::Matrix< ObservationScalarType, Eigen::Dynamic, 1 > > observations = observationSet->getObservations( );
    std::vector< Eigen::VectorXd > dependentVariables = observationSet->getObservationsDependentVariables( );
    Eigen::Matrix< double, Eigen::Dynamic, 1 > weightsVector = observationSet->getWeightsVector( );
    std::vector< Eigen::Matrix< ObservationScalarType, Eigen::Dynamic, 1 > > residuals = observationSet->getResiduals( );

    switch ( observationSetSplitter->getSplitterType( ) )
    {
        case time_tags_splitter:
        {
            std::vector< double > timeTags = std::dynamic_pointer_cast< ObservationSetSplitter< std::vector< double > > >( observationSetSplitter )->getSplitterValue( );
            for ( auto currentTimeTag : timeTags )
            {
                if ( currentTimeTag > observationSet->getTimeBounds( ).first )
                {
                    bool detectedStartSet = false;
                    unsigned int indexObs = rawStartIndicesNewSets.at( rawStartIndicesNewSets.size( ) - 1 );
                    while ( !detectedStartSet && indexObs < observationTimes.size( ) )
                    {
                        if ( observationTimes.at( indexObs ) > currentTimeTag )
                        {
                            rawStartIndicesNewSets.push_back( indexObs );
                            detectedStartSet = true;
                        }
                        indexObs++;
                    }
                }
            }
            rawStartIndicesNewSets.push_back( observationTimes.size( ) );
            break;
        }
        case time_interval_splitter:
        {
            double maxTimeInterval = std::dynamic_pointer_cast< ObservationSetSplitter< double > >( observationSetSplitter )->getSplitterValue( );
            for( unsigned int i = 1; i < observationTimes.size( ); i++ )
            {
                if( ( observationTimes.at( i ) - observationTimes.at( i - 1 ) ) > maxTimeInterval )
                {
                    rawStartIndicesNewSets.push_back( i );
                }
            }
            rawStartIndicesNewSets.push_back( observationTimes.size( ) );
            break;
        }
        case time_span_splitter:
        {
            double maxTimeSpan = std::dynamic_pointer_cast< ObservationSetSplitter< double > >( observationSetSplitter )->getSplitterValue( );
            if ( observationSet->getNumberOfObservables( ) > 0 )
            {
                double referenceEpoch = observationTimes.at( 0 );
                for( unsigned int i = 1; i < observationTimes.size( ); i++ )
                {
                    if( ( observationTimes.at( i ) - referenceEpoch ) > maxTimeSpan )
                    {
                        rawStartIndicesNewSets.push_back( i );
                        referenceEpoch = observationTimes.at( i );
                    }
                }
                rawStartIndicesNewSets.push_back( observationTimes.size( ) );
            }
            break;
        }
        case nb_observations_splitter:
        {
            int maxNbObs = std::dynamic_pointer_cast< ObservationSetSplitter< int > >( observationSetSplitter )->getSplitterValue( );
            if ( maxNbObs < observationSetSplitter->getMinNumberObservations( ) )
            {
                throw std::runtime_error( "Error when splitting observation sets, the maximum number of observations cannot be smaller than the minimum number of observations." );
            }
            for ( unsigned int ind = maxNbObs ; ind < observationSet->getNumberOfObservables( ) ; ind+=maxNbObs )
            {
                rawStartIndicesNewSets.push_back( ind );
            }
            rawStartIndicesNewSets.push_back( observationTimes.size( ) );
            break;
        }
        case dependent_variables_splitter:
        {
            throw std::runtime_error( "Error when splitting observation set based on dependent variable, splitter type not yet implemented." );
            break;
        }
        default:
            throw std::runtime_error( "Observation set splitter type not recognised." );
    }

    // Check that the minimum number of observations is met
    std::vector< std::pair< unsigned int, unsigned int > > indicesNewSets;
    for( unsigned int j = 1; j < rawStartIndicesNewSets.size( ); j++ )
    {
        if( ( rawStartIndicesNewSets.at( j ) - rawStartIndicesNewSets.at( j - 1 ) ) >= observationSetSplitter->getMinNumberObservations( ) )
        {
            indicesNewSets.push_back( std::make_pair( rawStartIndicesNewSets.at( j-1 ), rawStartIndicesNewSets.at( j ) - rawStartIndicesNewSets.at( j-1 ) ) );
        }
    }

    // Split current observation set based on indices
    std::vector< std::shared_ptr< SingleObservationSet< ObservationScalarType, TimeType > > > newObsSets;
    for ( unsigned int k = 0 ; k < indicesNewSets.size( ) ; k++ )
    {
        unsigned int startIndex = indicesNewSets.at( k ).first;
        unsigned int sizeCurrentSet = indicesNewSets.at( k ).second;

        std::vector< Eigen::VectorXd > newDependentVariables;
        if ( !dependentVariables.empty( ) )
        {
            newDependentVariables = utilities::getStlVectorSegment(
                    observationSet->getObservationsDependentVariablesReference( ), startIndex, sizeCurrentSet );
        }

        std::shared_ptr< SingleObservationSet< ObservationScalarType, TimeType > > newSet = std::make_shared< SingleObservationSet< ObservationScalarType, TimeType > >(
                observationSet->getObservableType( ), observationSet->getLinkEnds( ),
                utilities::getStlVectorSegment( observationSet->getObservationsReference( ), startIndex, sizeCurrentSet ),
                utilities::getStlVectorSegment( observationSet->getObservationTimesReference( ), startIndex, sizeCurrentSet ),
                observationSet->getReferenceLinkEnd( ), newDependentVariables, observationSet->getDependentVariableCalculator( ),
                observationSet->getAncilliarySettings( ) );

        Eigen::Matrix< double, Eigen::Dynamic, 1 > newWeightsVector = weightsVector.segment( startIndex, sizeCurrentSet * observationSet->getSingleObservableSize( ) );
        newSet->setTabulatedWeights( newWeightsVector );

        std::vector< Eigen::Matrix< ObservationScalarType, Eigen::Dynamic, 1 > > newResiduals =
                utilities::getStlVectorSegment( observationSet->getResidualsReference( ), startIndex, sizeCurrentSet );
        newSet->setResiduals( newResiduals );

        newObsSets.push_back( newSet );
    }

    return newObsSets;
}


template< typename ObservationScalarType = double, typename TimeType = double,
          typename std::enable_if< is_state_scalar_and_time_type< ObservationScalarType, TimeType >::value, int >::type = 0 >
std::map< ObservableType, std::map< LinkEnds, std::vector< std::shared_ptr< SingleObservationSet< ObservationScalarType, TimeType > > > > >
createSortedObservationSetList( const std::vector< std::shared_ptr< SingleObservationSet< ObservationScalarType, TimeType > > > observationSetList )
{
   std::map< ObservableType, std::map< LinkEnds, std::vector< std::shared_ptr< SingleObservationSet< ObservationScalarType, TimeType > > > > > sortedObservations;
   for( unsigned int i = 0; i < observationSetList.size( ); i++ )
   {

       sortedObservations[ observationSetList.at( i )->getObservableType( ) ][ observationSetList.at( i )->getLinkEnds( ).linkEnds_ ].push_back(
               observationSetList.at( i ) );
   }
   return sortedObservations;
}

template< typename ObservationScalarType = double, typename TimeType = double,
          typename std::enable_if< is_state_scalar_and_time_type< ObservationScalarType, TimeType >::value, int >::type = 0 >
class ObservationCollection
{
public:

    typedef std::map< ObservableType, std::map< LinkEnds, std::vector< std::shared_ptr< SingleObservationSet< ObservationScalarType, TimeType > > > > > SortedObservationSets;

    ObservationCollection(
            const SortedObservationSets& observationSetList = SortedObservationSets( ) ):
        observationSetList_( observationSetList )
    {
        setObservationSetIndices( );
        setConcatenatedObservationsAndTimes( );
    }

    ObservationCollection(
            const std::vector< std::shared_ptr< SingleObservationSet< ObservationScalarType, TimeType > > > observationSetList ):
        observationSetList_( createSortedObservationSetList< ObservationScalarType, TimeType >( observationSetList ) )
    {
        setObservationSetIndices( );
        setConcatenatedObservationsAndTimes( );
    }

    Eigen::Matrix< ObservationScalarType, Eigen::Dynamic, 1 > getObservationVector( )
    {
        return concatenatedObservations_;
    }

    const Eigen::Matrix< ObservationScalarType, Eigen::Dynamic, 1 >& getObservationVectorReference( )
    {
        return concatenatedObservations_;
    }

    void setObservations( const Eigen::Matrix< ObservationScalarType, Eigen::Dynamic, 1 >& newObservations )
    {
        if ( newObservations.size( ) != totalObservableSize_ )
        {
            throw std::runtime_error( "Error when resetting observations in ObservationCollection, size of input observation vector is inconsistent." );
        }

        unsigned int startIndexObsSet = 0;
        for ( auto observableIt : observationSetList_ )
        {
            for ( auto linkEndsIt : observableIt.second )
            {
                for ( auto set : linkEndsIt.second )
                {
                    unsigned int sizeCurrentSet = set->getTotalObservationSetSize( );
                    set->setObservations( newObservations.segment( startIndexObsSet, sizeCurrentSet ) );
                    startIndexObsSet += sizeCurrentSet;
                }
            }
        }
    }

    void setResiduals( const Eigen::Matrix< ObservationScalarType, Eigen::Dynamic, 1 >& newResiduals )
    {
        if ( newResiduals.size( ) != totalObservableSize_ )
        {
            throw std::runtime_error( "Error when resetting observations in ObservationCollection, size of input observation vector is inconsistent." );
        }

        unsigned int startIndexObsSet = 0;
        for ( auto observableIt : observationSetList_ )
        {
            for ( auto linkEndsIt : observableIt.second )
            {
                for ( auto set : linkEndsIt.second )
                {
                    unsigned int sizeCurrentSet = set->getTotalObservationSetSize( );
                    set->setResiduals( newResiduals.segment( startIndexObsSet, sizeCurrentSet ) );
                    startIndexObsSet += sizeCurrentSet;
                }
            }
        }
    }

    void setObservations(
            const Eigen::Matrix< ObservationScalarType, Eigen::Dynamic, 1 >& observations,
            const std::shared_ptr< ObservationCollectionParser > observationParser )
    {
        std::vector< std::shared_ptr< SingleObservationSet< ObservationScalarType, TimeType > > > singleObsSets = getSingleObservationSets( observationParser );
        if ( singleObsSets.empty( ) )
        {
            std::cerr << "Warning when setting observations, no single observation set found for specified observation parser. Weights not set";
        }
        int totalSizeAllObsSets = 0;
        for ( unsigned int k = 0 ; k < singleObsSets.size( ) ; k++ )
        {
            totalSizeAllObsSets += singleObsSets.at( k )->getTotalObservationSetSize( );
        }

        if ( observations.size( ) == totalSizeAllObsSets )
        {
            unsigned int startObsSet = 0;
            for ( auto obsSet : singleObsSets )
            {
                obsSet->setObservations( observations.segment( startObsSet, obsSet->getTotalObservationSetSize( ) ) );
                startObsSet += obsSet->getTotalObservationSetSize( );
            }
        }
        else
        {
            throw std::runtime_error( "Error when setting observations, the size of the input observation vector should be consistent with "
                                      "the combined size of all required observation sets." );
        }
    }

    void setObservations(
            const std::map< std::shared_ptr< ObservationCollectionParser >, Eigen::Matrix< ObservationScalarType, Eigen::Dynamic, 1 > >& observationsPerParser )
    {
        for ( auto parserIt : observationsPerParser )
        {
            setObservations( parserIt.second, parserIt.first );
        }
    }

    void setResiduals(
            const Eigen::Matrix< ObservationScalarType, Eigen::Dynamic, 1 >& residuals,
            const std::shared_ptr< ObservationCollectionParser > observationParser )
    {
        std::vector< std::shared_ptr< SingleObservationSet< ObservationScalarType, TimeType > > > singleObsSets = getSingleObservationSets( observationParser );
        if ( singleObsSets.empty( ) )
        {
            std::cerr << "Warning when setting residuals, no single observation set found for specified observation parser. Weights not set";
        }
        int totalSizeAllObsSets = 0;
        for ( unsigned int k = 0 ; k < singleObsSets.size( ) ; k++ )
        {
            totalSizeAllObsSets += singleObsSets.at( k )->getTotalObservationSetSize( );
        }

        if ( residuals.size( ) == totalSizeAllObsSets )
        {
            unsigned int startObsSet = 0;
            for ( auto obsSet : singleObsSets )
            {
                obsSet->setResiduals( residuals.segment( startObsSet, obsSet->getTotalObservationSetSize( ) ) );
                startObsSet += obsSet->getTotalObservationSetSize( );
            }
        }
        else
        {
            throw std::runtime_error( "Error when setting residuals, the size of the input residual vector should be consistent with "
                                      "the combined size of all required observation sets." );
        }
    }

    void setResiduals(
            const std::map< std::shared_ptr< ObservationCollectionParser >, Eigen::Matrix< ObservationScalarType, Eigen::Dynamic, 1 > >& residualsPerParser )
    {
        for ( auto parserIt : residualsPerParser )
        {
            setResiduals( parserIt.second, parserIt.first );
        }
    }

    std::vector< TimeType > getConcatenatedTimeVector( )
    {
        return concatenatedTimes_;
    }

    std::vector< double > getConcatenatedDoubleTimeVector( )
    {
        return utilities::staticCastVector<double, TimeType>( concatenatedTimes_ );
    }

    std::pair< TimeType, TimeType > getTimeBounds( )
    {
        return std::make_pair ( *std::min_element( concatenatedTimes_.begin( ), concatenatedTimes_.end( ) ),
                                *std::max_element( concatenatedTimes_.begin( ), concatenatedTimes_.end( ) ) );
    }

    std::vector< int > getConcatenatedLinkEndIds( )
    {
        return concatenatedLinkEndIds_;
    }

    std::map< observation_models::LinkEnds, int > getLinkEndIdentifierMap( )
    {
        return linkEndIds_;
    }

    std::map< int, observation_models::LinkEnds > getInverseLinkEndIdentifierMap( )
    {
        return inverseLinkEndIds_;
    }

    std::map< ObservableType, std::map< LinkEnds, std::vector< std::pair< int, int > > > > getObservationSetStartAndSize( )
    {
        return observationSetStartAndSize_;
    }

    std::map< ObservableType, std::map< LinkEnds, std::vector< std::pair< int, int > > > >& getObservationSetStartAndSizeReference( )
    {
        return observationSetStartAndSize_;
    }

    std::vector< std::pair< int, int > > getConcatenatedObservationSetStartAndSize( )
    {
        return concatenatedObservationSetStartAndSize_;
    }

    std::map< ObservableType, std::map< LinkEnds, std::pair< int, int > > > getObservationTypeAndLinkEndStartAndSize( )
    {
        return observationTypeAndLinkEndStartAndSize_;
    }

    std::map< ObservableType, std::map< int, std::vector< std::pair< int, int > > > > getObservationSetStartAndSizePerLinkEndIndex( )
    {
        return observationSetStartAndSizePerLinkEndIndex_;
    }



    std::map< ObservableType, std::pair< int, int > > getObservationTypeStartAndSize( )
    {
        return observationTypeStartAndSize_;
    }

    int getTotalObservableSize( )
    {
        return totalObservableSize_;
    }

    SortedObservationSets getObservationsSets( )
    {
        return observationSetList_;
    }

    const SortedObservationSets& getObservationsReference ( ) const
    {
        return observationSetList_;
    }

    std::vector< LinkEnds > getConcatenatedLinkEndIdNames( )
    {
        return concatenatedLinkEndIdNames_;
    }

    std::map< ObservableType, std::vector< LinkDefinition > > getLinkDefinitionsPerObservable( )
    {
        return linkDefinitionsPerObservable_;
    }

    std::vector< LinkDefinition > getLinkDefinitionsForSingleObservable(
        const ObservableType observableType )
    {
        if( linkDefinitionsPerObservable_.count( observableType ) > 0 )
        {
            return linkDefinitionsPerObservable_.at( observableType );
        }
        else
        {
            return std::vector< LinkDefinition >( );
        }
    }

    std::map< ObservableType, std::map< int, std::vector< std::shared_ptr< SingleObservationSet< ObservationScalarType, TimeType > > > > > getSortedObservationSets( )
    {
        std::map< ObservableType, std::map< int, std::vector< std::shared_ptr< SingleObservationSet< ObservationScalarType, TimeType > > > > > observationSetListIndexSorted;
        for( auto it1 : observationSetList_ )
        {
            for( auto it2 : it1.second )
            {
                observationSetListIndexSorted[ it1.first ][ linkEndIds_[ it2.first ] ] = it2.second;
            }
        }
        return observationSetListIndexSorted;
    }

    std::map< ObservableType, std::map< int, std::vector< std::pair< double, double > > > > getSortedObservationSetsTimeBounds( )
    {
        std::map< ObservableType, std::map< int, std::vector< std::pair< double, double > > > > observationSetTimeBounds;
        for( auto it1 : observationSetList_ )
        {
            for( auto it2 : it1.second )
            {
                int currentLinkEndId = linkEndIds_[ it2.first ];
                for( unsigned int i = 0; i < it2.second.size( ); i++ )
                {
                    std::pair< TimeType, TimeType > timeBounds = it2.second.at( i )->getTimeBounds( );
                    observationSetTimeBounds[ it1.first ][ currentLinkEndId  ].push_back(
                        { static_cast< double >( timeBounds.first ), static_cast< double >( timeBounds.second ) } );
                }
            }
        }
        return observationSetTimeBounds;
    }

    std::map < ObservableType, std::vector< LinkEnds > > getLinkEndsPerObservableType( )
    {
        std::map < ObservableType, std::vector< LinkEnds > > linkEndsPerObservableType;

        for ( auto observableTypeIt = observationSetList_.begin( ); observableTypeIt != observationSetList_.end( );
            ++observableTypeIt )
        {
            std::vector< LinkEnds > linkEndsVector;

            for ( auto linkEndsIt = observableTypeIt->second.begin( ); linkEndsIt != observableTypeIt->second.end( );
                ++linkEndsIt )
            {
                linkEndsVector.push_back( linkEndsIt->first );
            }

            linkEndsPerObservableType[ observableTypeIt->first ] = linkEndsVector;
        }

        return linkEndsPerObservableType;
    }

    std::vector< ObservableType > getObservableTypes( std::shared_ptr< ObservationCollectionParser > observationParser = std::make_shared< ObservationCollectionParser >( ) ) const
    {
        std::map< ObservableType, std::map< LinkEnds, std::vector< unsigned int > > > observationSetsIndices = getSingleObservationSetsIndices( observationParser );
        std::vector< ObservableType > observableTypes;
        for ( auto observableIt : observationSetsIndices )
        {
            if ( std::count( observableTypes.begin( ), observableTypes.end( ), observableIt.first ) == 0 )
            {
                observableTypes.push_back( observableIt.first );
            }
        }
        return observableTypes;
    }

    std::vector< LinkEnds > getLinkEnds( std::shared_ptr< ObservationCollectionParser > observationParser = std::make_shared< ObservationCollectionParser >( ) ) const
    {
        std::map< ObservableType, std::map< LinkEnds, std::vector< unsigned int > > > observationSetsIndices = getSingleObservationSetsIndices( observationParser );
        std::vector< LinkEnds > linkEnds;
        for ( auto observableIt : observationSetsIndices )
        {
            for ( auto linkEndsIt : observableIt.second )
            {
                if ( std::count( linkEnds.begin( ), linkEnds.end( ), linkEndsIt.first ) == 0 )
                {
                    linkEnds.push_back( linkEndsIt.first );
                }
            }
        }
        return linkEnds;
    }

    std::vector< std::string > getBodiesInLinkEnds( std::shared_ptr< ObservationCollectionParser > observationParser = std::make_shared< ObservationCollectionParser >( ) ) const
    {
        std::map< ObservableType, std::map< LinkEnds, std::vector< unsigned int > > > observationSetsIndices = getSingleObservationSetsIndices( observationParser );
        std::vector< std::string > bodiesInLinkEnds;
        for ( auto observableIt : observationSetsIndices )
        {
            for ( auto linkEndsIt : observableIt.second )
            {
                for ( auto it : linkEndsIt.first )
                {
                    if ( std::count( bodiesInLinkEnds.begin( ), bodiesInLinkEnds.end( ), it.second.bodyName_ ) == 0 )
                    {
                        bodiesInLinkEnds.push_back( it.second.bodyName_ );
                    }
                }
            }
        }
        return bodiesInLinkEnds;
    }

    std::vector< std::string > getReferencePointsInLinkEnds( std::shared_ptr< ObservationCollectionParser > observationParser = std::make_shared< ObservationCollectionParser >( ) ) const
    {
        std::map< ObservableType, std::map< LinkEnds, std::vector< unsigned int > > > observationSetsIndices = getSingleObservationSetsIndices( observationParser );
        std::vector< std::string > referencePoints;
        for ( auto observableIt : observationSetsIndices )
        {
            for ( auto linkEndsIt : observableIt.second )
            {
                for ( auto it : linkEndsIt.first )
                {
                    if ( ( it.second.stationName_ != "" ) && ( std::count( referencePoints.begin( ), referencePoints.end( ), it.second.stationName_ ) == 0 ) )
                    {
                        referencePoints.push_back( it.second.stationName_ );
                    }
                }
            }
        }
        return referencePoints;
    }

    std::vector< std::pair< TimeType, TimeType > > getTimeBoundsList(
            std::shared_ptr< ObservationCollectionParser > observationParser = std::make_shared< ObservationCollectionParser >( ) ) const
    {
        std::map< ObservableType, std::map< LinkEnds, std::vector< unsigned int > > > observationSetsIndices = getSingleObservationSetsIndices( observationParser );
        std::vector< std::pair< TimeType, TimeType > > timeBounds;
        for ( auto observableIt : observationSetsIndices )
        {
            for ( auto linkEndsIt : observableIt.second )
            {
                for ( auto index : linkEndsIt.second )
                {
                    std::pair< TimeType, TimeType > currentTimeBounds = observationSetList_.at( observableIt.first ).at( linkEndsIt.first ).at( index )->getTimeBounds( );
                    if ( std::count( timeBounds.begin( ), timeBounds.end( ), currentTimeBounds ) == 0 )
                    {
                        timeBounds.push_back( currentTimeBounds );
                    }
                }
            }
        }
        return timeBounds;
    }

    std::vector< Eigen::Matrix< ObservationScalarType, Eigen::Dynamic, 1 > > getObservations(
            std::shared_ptr< ObservationCollectionParser > observationParser = std::make_shared< ObservationCollectionParser >( ) ) const
    {
        std::vector< Eigen::Matrix< ObservationScalarType, Eigen::Dynamic, 1 > > observations;

        std::map< ObservableType, std::map< LinkEnds, std::vector< unsigned int > > > observationSetsIndices = getSingleObservationSetsIndices( observationParser );
        for ( auto observableIt : observationSetsIndices )
        {
            for ( auto linkEndsIt : observableIt.second )
            {
                for ( auto index : linkEndsIt.second )
                {
                    observations.push_back( observationSetList_.at( observableIt.first ).at( linkEndsIt.first ).at( index )->getObservationsVector( ) );
                }
            }
        }
        return observations;
    }

    Eigen::Matrix< ObservationScalarType, Eigen::Dynamic, 1 > getConcatenatedObservations(
            std::shared_ptr< ObservationCollectionParser > observationParser = std::make_shared< ObservationCollectionParser >( ) ) const
    {
        std::vector< Eigen::Matrix< ObservationScalarType, Eigen::Dynamic, 1 > > observations = getObservations( observationParser );

        unsigned int totalObsSize = 0;
        for ( auto obs : observations )
        {
            totalObsSize += obs.size( );
        }

        Eigen::Matrix< ObservationScalarType, Eigen::Dynamic, 1 > concatenatedObservations = Eigen::Matrix< ObservationScalarType, Eigen::Dynamic, 1 >::Zero( totalObsSize, 1 );
        unsigned int obsIndex = 0;
        for ( unsigned int k = 0 ; k < observations.size( ) ; k++ )
        {
            concatenatedObservations.block( obsIndex, 0, observations.at( k ).size( ), 1 ) = observations.at( k );
            obsIndex += observations.at( k ).size( );
        }

        return concatenatedObservations;
    }

    std::vector< std::vector< TimeType > > getObservationTimes(
            std::shared_ptr< ObservationCollectionParser > observationParser = std::make_shared< ObservationCollectionParser >( ) ) const
    {
        std::vector< std::vector< TimeType > > observationsTimes;

        std::map< ObservableType, std::map< LinkEnds, std::vector< unsigned int > > > observationSetsIndices = getSingleObservationSetsIndices( observationParser );
        for ( auto observableIt : observationSetsIndices )
        {
            for ( auto linkEndsIt : observableIt.second )
            {
                for ( auto index : linkEndsIt.second )
                {
                    observationsTimes.push_back( observationSetList_.at( observableIt.first ).at( linkEndsIt.first ).at( index )->getObservationTimes( ) );
                }
            }
        }
        return observationsTimes;
    }

    std::vector< TimeType > getConcatenatedObservationTimes(
            std::shared_ptr< ObservationCollectionParser > observationParser = std::make_shared< ObservationCollectionParser >( ) ) const
    {
        std::vector< std::vector< TimeType > > observationTimes = getObservationTimes( observationParser );

        std::vector< TimeType > concatenatedObservationsTimes;
        for ( auto times : observationTimes )
        {
            for ( unsigned int k = 0 ; k < times.size( ) ; k++ )
            {
                concatenatedObservationsTimes.push_back( times.at( k ) );
            }
        }

        return concatenatedObservationsTimes;
    }

    std::pair< std::vector< Eigen::Matrix< ObservationScalarType, Eigen::Dynamic, 1 > >, std::vector< std::vector< TimeType > > > getObservationsAndTimes(
            std::shared_ptr< ObservationCollectionParser > observationParser = std::make_shared< ObservationCollectionParser >( ) )
    {
        return std::make_pair( getObservations( observationParser ), getObservationTimes( observationParser ) );
    }

    std::pair< Eigen::Matrix< ObservationScalarType, Eigen::Dynamic, 1 >, std::vector< TimeType > > getConcatenatedObservationsAndTimes(
            std::shared_ptr< ObservationCollectionParser > observationParser = std::make_shared< ObservationCollectionParser >( ) )
    {
        return std::make_pair( getConcatenatedObservations( observationParser ), getConcatenatedObservationTimes( observationParser ) );
    }

    std::vector< Eigen::VectorXd > getWeights(
            std::shared_ptr< ObservationCollectionParser > observationParser = std::make_shared< ObservationCollectionParser >( ) ) const
    {
        std::vector< Eigen::VectorXd > weights;

        std::map< ObservableType, std::map< LinkEnds, std::vector< unsigned int > > > observationSetsIndices = getSingleObservationSetsIndices( observationParser );
        for ( auto observableIt : observationSetsIndices )
        {
            for ( auto linkEndsIt : observableIt.second )
            {
                for ( auto index : linkEndsIt.second )
                {
                    weights.push_back( observationSetList_.at( observableIt.first ).at( linkEndsIt.first ).at( index )->getWeightsVector( ) );
                }
            }
        }
        return weights;
    }

    Eigen::VectorXd getConcatenatedWeights(
            std::shared_ptr< ObservationCollectionParser > observationParser = std::make_shared< ObservationCollectionParser >( ) ) const
    {
        std::vector< Eigen::VectorXd > weights = getWeights( observationParser );

        unsigned int totalObsSize = 0;
        for ( auto weight : weights )
        {
            totalObsSize += weight.size( );
        }

        Eigen::VectorXd concatenatedWeights = Eigen::VectorXd::Zero( totalObsSize );
        unsigned int obsIndex = 0;
        for ( unsigned int k = 0 ; k < weights.size( ) ; k++ )
        {
            concatenatedWeights.block( obsIndex, 0, weights.at( k ).size( ), 1 ) = weights.at( k );
            obsIndex += weights.at( k ).size( );
        }

        return concatenatedWeights;
    }

    std::vector< Eigen::Matrix< ObservationScalarType, Eigen::Dynamic, 1 > > getResiduals(
            std::shared_ptr< ObservationCollectionParser > observationParser = std::make_shared< ObservationCollectionParser >( ) ) const
    {
        std::vector< Eigen::Matrix< ObservationScalarType, Eigen::Dynamic, 1 > > residuals;

        std::map< ObservableType, std::map< LinkEnds, std::vector< unsigned int > > > observationSetsIndices = getSingleObservationSetsIndices( observationParser );
        for ( auto observableIt : observationSetsIndices )
        {
            for ( auto linkEndsIt : observableIt.second )
            {
                for ( auto index : linkEndsIt.second )
                {
                    residuals.push_back( observationSetList_.at( observableIt.first ).at( linkEndsIt.first ).at( index )->getResidualsVector( ) );
                }
            }
        }
        return residuals;
    }

    Eigen::Matrix< ObservationScalarType, Eigen::Dynamic, 1 > getConcatenatedResiduals(
            std::shared_ptr< ObservationCollectionParser > observationParser = std::make_shared< ObservationCollectionParser >( ) ) const
    {
        std::vector< Eigen::Matrix< ObservationScalarType, Eigen::Dynamic, 1 > > residuals = getResiduals( observationParser );

        unsigned int totalObsSize = 0;
        for ( auto residual : residuals )
        {
            totalObsSize += residual.size( );
        }

        Eigen::Matrix< ObservationScalarType, Eigen::Dynamic, 1 > concatenatedResiduals = Eigen::Matrix< ObservationScalarType, Eigen::Dynamic, 1 >::Zero( totalObsSize, 1 );
        unsigned int obsIndex = 0;
        for ( unsigned int k = 0 ; k < residuals.size( ) ; k++ )
        {
            concatenatedResiduals.block( obsIndex, 0, residuals.at( k ).size( ), 1 ) = residuals.at( k );
            obsIndex += residuals.at( k ).size( );
        }

        return concatenatedResiduals;
    }

    std::vector< Eigen::VectorXd > getComputedObservations(
            std::shared_ptr< ObservationCollectionParser > observationParser = std::make_shared< ObservationCollectionParser >( ) ) const
    {
        std::vector< Eigen::VectorXd > computedObservations;

        std::map< ObservableType, std::map< LinkEnds, std::vector< unsigned int > > > observationSetsIndices = getSingleObservationSetsIndices( observationParser );
        for ( auto observableIt : observationSetsIndices )
        {
            for ( auto linkEndsIt : observableIt.second )
            {
                for ( auto index : linkEndsIt.second )
                {
                    computedObservations.push_back( observationSetList_.at( observableIt.first ).at( linkEndsIt.first ).at( index )->getComputedObservationsVector( ) );
                }
            }
        }
        return computedObservations;
    }

    Eigen::VectorXd getConcatenatedComputedObservations(
            std::shared_ptr< ObservationCollectionParser > observationParser = std::make_shared< ObservationCollectionParser >( ) ) const
    {
        std::vector< Eigen::VectorXd > computedObservations = getComputedObservations( observationParser );

        unsigned int totalObsSize = 0;
        for ( auto obs : computedObservations )
        {
            totalObsSize += obs.size( );
        }

        Eigen::VectorXd concatenatedComputedObservations = Eigen::VectorXd::Zero( totalObsSize );
        unsigned int obsIndex = 0;
        for ( unsigned int k = 0 ; k < computedObservations.size( ) ; k++ )
        {
            concatenatedComputedObservations.block( obsIndex, 0, computedObservations.at( k ).size( ), 1 ) = computedObservations.at( k );
            obsIndex += computedObservations.at( k ).size( );
        }

        return concatenatedComputedObservations;
    }

    std::map< ObservableType, std::map< LinkEnds, std::vector< std::pair< int, int > > > > getObservationSetStartAndSize(
            std::shared_ptr< ObservationCollectionParser > observationParser )
    {
        std::map< ObservableType, std::map< LinkEnds, std::vector< std::pair< int, int > > > > observationSetStartAndSize;

        std::map< ObservableType, std::map< LinkEnds, std::vector< unsigned int > > > observationSetsIndices = getSingleObservationSetsIndices( observationParser );
        for ( auto observableIt : observationSetsIndices )
        {
            std::map< LinkEnds, std::vector< std::pair< int, int > > > currentObservableTypeIndices;
            for ( auto linkEndsIt : observableIt.second )
            {
                for ( auto index : linkEndsIt.second )
                {
                    currentObservableTypeIndices[ linkEndsIt.first ].push_back( observationSetStartAndSize_.at( observableIt.first ).at( linkEndsIt.first ).at( index ) );
                }
            }
            observationSetStartAndSize[ observableIt.first ] = currentObservableTypeIndices;
        }
        return observationSetStartAndSize;
    }


    std::tuple< Eigen::VectorXd, Eigen::VectorXd > getFullDependentVariableVector( const std::shared_ptr< simulation_setup::ObservationDependentVariableSettings > dependentVariable )
    {
        Eigen::VectorXd dependentVariablesVector = Eigen::VectorXd::Zero( concatenatedTimes_.size( ) );
        Eigen::VectorXd dependentVariableTimes = Eigen::VectorXd::Zero( concatenatedTimes_.size( ) );

        for( auto it : observationSetList_ )
        {
            if( observation_models::getObservableSize( it.first ) != 1 )
            {
                throw std::runtime_error( "Error, getting full dependent variable vector not yet supported for observables of size > 1" );
            }
            for( auto it2 : it.second )
            {
                for( unsigned int i = 0; i < it2.second.size( ); i++ )
                {
                    std::shared_ptr<simulation_setup::ObservationDependentVariableCalculator>
                        dependentVariableCalculator =
                        it2.second.at( i )->getDependentVariableCalculator( );
                    std::pair< int, int > currentVectorIndices = observationSetStartAndSize_.at( it.first ).at( it2.first ).at( i );

                    bool addDependentVariables = false;
                    if ( dependentVariableCalculator != nullptr )
                    {
                        std::pair<int, int> variableIndices = dependentVariableCalculator->getDependentVariableIndices(
                            dependentVariable );

                        if( variableIndices.second > 0 )
                        {
                            addDependentVariables = true;
                            std::map< double, Eigen::VectorXd > currentDependentVariableHistory =
                                utilities::sliceMatrixHistory< TimeType, double, double >( it2.second.at( i )->getDependentVariableHistory( ), variableIndices );

                            dependentVariableTimes.segment( currentVectorIndices.first, currentVectorIndices.second ) =
                                utilities::convertStlVectorToEigenVector( utilities::createVectorFromMapKeys( currentDependentVariableHistory ) );
                            Eigen::MatrixXd currentDependentVariableBlock = utilities::convertVectorHistoryToMatrix( currentDependentVariableHistory );
                            dependentVariablesVector.segment( currentVectorIndices.first, currentVectorIndices.second ) =
                                currentDependentVariableBlock.block( 0, 0, currentDependentVariableBlock.rows( ), 1 );
                        }
                    }
                }
            }
        }
        return std::make_pair( dependentVariableTimes, dependentVariablesVector );
    }

    std::vector< std::shared_ptr< SingleObservationSet< ObservationScalarType, TimeType > > > getSingleLinkAndTypeObservationSets(
            const ObservableType observableType,
            const LinkDefinition linkEndsDefinition )
    {
        std::vector< std::shared_ptr< ObservationCollectionParser > > multiTypeParserList;
        multiTypeParserList.push_back( observationParser( observableType ) );
        multiTypeParserList.push_back( observationParser( linkEndsDefinition.linkEnds_ ) );
        std::vector< std::shared_ptr< SingleObservationSet< ObservationScalarType, TimeType > > > observationSets =
                getSingleObservationSets( observationParser( multiTypeParserList, true ) );
        if ( observationSets.empty( ) )
        {
            throw std::runtime_error( " Error when getting single link observation sets, not observations of type "
                                      + std::to_string( observableType ) + " for given link ends." );
        }
        return observationSets;
    }

    Eigen::Matrix< ObservationScalarType, Eigen::Dynamic, 1 > getSingleLinkObservations(
            const ObservableType observableType,
            const LinkDefinition& linkEndsDefinition )
    {
        std::vector< std::shared_ptr< ObservationCollectionParser > > multiTypeParserList;
        multiTypeParserList.push_back( observationParser( observableType ) );
        multiTypeParserList.push_back( observationParser( linkEndsDefinition.linkEnds_ ) );
        Eigen::Matrix< ObservationScalarType, Eigen::Dynamic, 1 > observations = getConcatenatedObservations( observationParser( multiTypeParserList, true ) );
        if ( observations.size( ) == 0 )
        {
            throw std::runtime_error( " Error when getting single link observations, not observations of type "
                                      + std::to_string( observableType ) + " for given link ends." );
        }
        return observations;
    }

    std::vector< TimeType > getSingleLinkTimes(
            const ObservableType observableType,
            const LinkDefinition& linkEndsDefinition )
    {
        std::vector< std::shared_ptr< ObservationCollectionParser > > multiTypeParserList;
        multiTypeParserList.push_back( observationParser( observableType ) );
        multiTypeParserList.push_back( observationParser( linkEndsDefinition.linkEnds_ ) );
        std::vector< TimeType > observationTimes = getConcatenatedObservationTimes( observationParser( multiTypeParserList, true ) );
        if ( observationTimes.empty( ) )
        {
            throw std::runtime_error( " Error when getting single link observation times, not observations of type "
                                      + std::to_string( observableType ) + " for given link ends." );
        }
        return observationTimes;
    }

    std::pair< Eigen::Matrix< ObservationScalarType, Eigen::Dynamic, 1 >, std::vector< TimeType > > getSingleLinkObservationsAndTimes(
            const ObservableType observableType,
            const LinkDefinition& linkEndsDefinition )
    {
        std::vector< std::shared_ptr< ObservationCollectionParser > > multiTypeParserList;
        multiTypeParserList.push_back( observationParser( observableType ) );
        multiTypeParserList.push_back( observationParser( linkEndsDefinition.linkEnds_ ) );
        std::pair< Eigen::Matrix< ObservationScalarType, Eigen::Dynamic, 1 >, std::vector< TimeType > > observationsAndTimes =
                getConcatenatedObservationsAndTimes( observationParser( multiTypeParserList, true ) );
        if ( observationsAndTimes.second.empty( ) )
        {
            throw std::runtime_error( " Error when getting single link observations and times, not observation set of type "
                                      + std::to_string( observableType ) + " for given link ends." );
        }
        return observationsAndTimes;
    }


    void setConstantWeight(
            const double weight = 1.0,
            const std::shared_ptr< ObservationCollectionParser > observationParser = std::make_shared< ObservationCollectionParser >( ) )
    {
        std::vector< std::shared_ptr< SingleObservationSet< ObservationScalarType, TimeType > > > singleObsSets = getSingleObservationSets( observationParser );
        if ( singleObsSets.empty( ) )
        {
            std::cerr << "Warning when setting constant weights, no single observation set found for specified observation parser. Weights not set";
        }
        for ( auto singleObsSet : singleObsSets )
        {
            singleObsSet->setConstantWeight( weight );
        }
    }

    void setConstantWeight(
            const Eigen::VectorXd weight,
            const std::shared_ptr< ObservationCollectionParser > observationParser = std::make_shared< ObservationCollectionParser >( ) )
    {
        std::vector< std::shared_ptr< SingleObservationSet< ObservationScalarType, TimeType > > > singleObsSets = getSingleObservationSets( observationParser );
        if ( singleObsSets.empty( ) )
        {
            std::cerr << "Warning when setting constant weights, no single observation set found for specified observation parser. Weights not set";
        }
        for ( auto singleObsSet : singleObsSets )
        {
            singleObsSet->setConstantWeight( weight );
        }
    }

    void setConstantWeightPerObservable(
            const std::map< std::shared_ptr< ObservationCollectionParser >, double > weightsPerObservationParser )
    {
        for ( auto parserIt : weightsPerObservationParser )
        {
            setConstantWeight( parserIt.second, parserIt.first );
        }
    }

    void setConstantWeightPerObservable(
            const std::map< std::shared_ptr< ObservationCollectionParser >, Eigen::VectorXd > weightsPerObservationParser )
    {
        for ( auto parserIt : weightsPerObservationParser )
        {
            setConstantWeight( parserIt.second, parserIt.first );
        }
    }

    void setTabulatedWeights(
            const Eigen::VectorXd tabulatedWeights,
            const std::shared_ptr< ObservationCollectionParser > observationParser = std::make_shared< ObservationCollectionParser >( ) )
    {
        std::vector< std::shared_ptr< SingleObservationSet< ObservationScalarType, TimeType > > > singleObsSets = getSingleObservationSets( observationParser );
        if ( singleObsSets.empty( ) )
        {
            std::cerr << "Warning when setting tabulated weights, no single observation set found for specified observation parser. Weights not set";
        }

        bool areObsSetsSameSize = true;
        int totalSizeAllObsSets = singleObsSets.at( 0 )->getTotalObservationSetSize( );
        for ( unsigned int k = 1 ; k < singleObsSets.size( ) ; k++ )
        {
            int currentObsSetSize = singleObsSets.at( k )->getTotalObservationSetSize( );
            totalSizeAllObsSets += currentObsSetSize;
            if ( currentObsSetSize != singleObsSets.at( 0 )->getTotalObservationSetSize( ) )
            {
                areObsSetsSameSize = false;
            }
        }

        unsigned int startObsSet = 0;
        for ( auto obsSet : singleObsSets )
        {
            if ( tabulatedWeights.size( ) == totalSizeAllObsSets )
            {
                Eigen::VectorXd singleSetWeights = tabulatedWeights.segment( startObsSet, obsSet->getTotalObservationSetSize( ) );
                startObsSet += obsSet->getTotalObservationSetSize( );
                obsSet->setTabulatedWeights( singleSetWeights );
            }
            else if ( areObsSetsSameSize && ( tabulatedWeights.size( ) == singleObsSets.at( 0 )->getTotalObservationSetSize( ) ) )
            {
                obsSet->setTabulatedWeights( tabulatedWeights );
            }
            else
            {
                throw std::runtime_error( "Error when setting tabulated weights, the size of the input weight vector should be consistent with "
                                          "either the size of each individual observation set, or the combined size of all required observation sets." );
            }
        }
    }

    void setTabulatedWeights(
            const std::map< std::shared_ptr< ObservationCollectionParser >, Eigen::VectorXd > weightsPerObservationParser )
    {
        for ( auto parserIt : weightsPerObservationParser )
        {
            setTabulatedWeights( parserIt.second, parserIt.first );
        }
    }

    void filterObservations( const std::map< std::shared_ptr< ObservationCollectionParser >, std::shared_ptr< ObservationFilterBase > >& observationFilters,
                             const bool saveFilteredObservations = true )
    {
        // Parse all observation filters
        for ( auto filterIt : observationFilters )
        {
            std::shared_ptr< ObservationCollectionParser > observationParser = filterIt.first;
            std::shared_ptr< ObservationFilterBase > filter = filterIt.second;

            // Retrieve single observation sets based on observation parser
            std::vector< std::shared_ptr< SingleObservationSet< ObservationScalarType, TimeType > > > singleObsSets =
                    getSingleObservationSets( observationParser );

            // Filter observations for all single observation sets
            for ( auto obsSet : singleObsSets )
            {
               obsSet->filterObservations( filter, saveFilteredObservations );
            }
        }

        // Reset observation set indices and concatenated observations and times
        setObservationSetIndices( );
        setConcatenatedObservationsAndTimes( );
    }

   void filterObservations( std::shared_ptr< ObservationFilterBase > observationFilter,
                            std::shared_ptr< ObservationCollectionParser > observationParser = std::make_shared< ObservationCollectionParser >( ),
                            const bool saveFilteredObservations = true )
    {
        std::map< std::shared_ptr< ObservationCollectionParser >, std::shared_ptr< ObservationFilterBase > > observationFilters
                { { observationParser, observationFilter } };

        filterObservations( observationFilters, saveFilteredObservations );
    }

    void splitObservationSets( std::shared_ptr< ObservationSetSplitterBase > observationSetSplitter,
                               std::shared_ptr< ObservationCollectionParser > observationParser = std::make_shared< ObservationCollectionParser >( ) )
    {
        // Retrieve single observation sets based on observation parser
        std::map< ObservableType, std::map< LinkEnds, std::vector< unsigned int > > > singleObsSetsIndices = getSingleObservationSetsIndices( observationParser );

        for ( auto observableIt : singleObsSetsIndices )
        {
            for ( auto linkEndsIt : observableIt.second )
            {
                std::vector< std::shared_ptr< SingleObservationSet< ObservationScalarType, TimeType > > > singleObsSets = observationSetList_.at( observableIt.first ).at( linkEndsIt.first );

                unsigned int obsSetCounter = 0;
                for ( auto indexSetToSplit : linkEndsIt.second )
                {
                    // Get new observation sets after splitting
                    std::vector< std::shared_ptr< SingleObservationSet< ObservationScalarType, TimeType > > > newObsSets =
                            splitObservationSet( singleObsSets.at( indexSetToSplit + obsSetCounter ), observationSetSplitter );

                    // Remove original observation set
                    singleObsSets.erase( singleObsSets.begin( ) + ( indexSetToSplit + obsSetCounter ) );

                    // Replace by new sets
                    for ( auto newSet : newObsSets )
                    {
                        singleObsSets.insert( singleObsSets.begin( ) + ( indexSetToSplit + obsSetCounter ), newSet );
                        obsSetCounter++;
                    }

                    obsSetCounter -= 1;
                }

                observationSetList_.at( observableIt.first ).at( linkEndsIt.first ) = singleObsSets;
            }
        }

        // Reset observation set indices and concatenated observations and times
        setObservationSetIndices( );
        setConcatenatedObservationsAndTimes( );
    }

    void replaceSingleObservationSet( const std::shared_ptr< SingleObservationSet< ObservationScalarType, TimeType > >& newSet,
                                      const unsigned int setIndex )
    {
        if ( observationSetList_.count( newSet->getObservableType( ) ) == 0 )
        {
            throw std::runtime_error( "Error when replacing single observation set in observation collection, observable type not found." );
        }
        if ( observationSetList_.at( newSet->getObservableType( ) ).count( newSet->getLinkEnds( ).linkEnds_ ) == 0 )
        {
            throw std::runtime_error( "Error when replacing single observation set in observation collection, link ends not found for given observable type." );
        }
        if ( setIndex > observationSetList_.at( newSet->getObservableType( ) ).at( newSet->getLinkEnds( ).linkEnds_ ).size( ) - 1 )
        {
            throw std::runtime_error( "Error when replacing single observation set in observation collection, "
                                      "set index exceeds number of sets found for given observable and link ends." );
        }
        observationSetList_.at( newSet->getObservableType( ) ).at( newSet->getLinkEnds( ).linkEnds_ ).at( setIndex ) = newSet;

        // Reset observation set indices and concatenated observations and times
        setObservationSetIndices( );
        setConcatenatedObservationsAndTimes( );
    }

    void removeSingleObservationSets( const std::shared_ptr< ObservationCollectionParser > observationParser )
    {
        // Retrieve single observation sets based on observation parser
        removeSingleObservationSets( getSingleObservationSetsIndices( observationParser ) );
    }

    void removeEmptySingleObservationSets( )
    {
        std::map< ObservableType, std::map< LinkEnds, std::vector< unsigned int > > > indicesSetsToRemove;

        for ( auto observableIt : observationSetList_ )
        {
            std::map< LinkEnds, std::vector< unsigned int > > indicesToRemovePerLinkEnds;
            for ( auto linkEndsIt : observableIt.second )
            {
                // Identify empty observation sets
                for ( unsigned int k = 0 ; k < linkEndsIt.second.size( ) ; k++ )
                {
                    if ( linkEndsIt.second.at( k )->getNumberOfObservables( ) == 0 )
                    {
                        indicesToRemovePerLinkEnds[ linkEndsIt.first ].push_back( k );
                    }
                }
            }
            indicesSetsToRemove[ observableIt.first ] = indicesToRemovePerLinkEnds;
        }

        // Remove empty observation sets
        removeSingleObservationSets( indicesSetsToRemove );
    }

    void removeSingleObservationSets( const std::map< ObservableType, std::map< LinkEnds, std::vector< unsigned int > > >& indicesSetsToRemove )
    {
        // Parse observation set list and remove selected sets
        for ( auto observableIt : indicesSetsToRemove )
        {
            if ( observationSetList_.count( observableIt.first ) == 0 )
            {
                throw std::runtime_error( "Error when removing single observation sets, given observable type not found." );
            }
            for ( auto linkEndsIt : observableIt.second )
            {
                if ( observationSetList_.at( observableIt.first ).count( linkEndsIt.first ) == 0 )
                {
                    throw std::runtime_error( "Error when removing single observation sets, link ends not found for given observable type." );
                }
                unsigned int counterRemovedSets = 0;
                for ( auto indexToRemove : linkEndsIt.second )
                {
                    if ( indexToRemove > observationSetList_.at( observableIt.first ).at( linkEndsIt.first ).size( ) - 1 )
                    {
                        throw std::runtime_error( "Error when removing single observation sets, set index exceeds number of observation sets"
                                                  " for given observation type and link ends." );
                    }
                    observationSetList_.at( observableIt.first ).at( linkEndsIt.first ).erase(
                            observationSetList_.at( observableIt.first ).at( linkEndsIt.first ).begin( ) + indexToRemove - counterRemovedSets );
                    counterRemovedSets += 1;
                }
            }
        }

        // Reset observation set indices and concatenated observations and times
        setObservationSetIndices( );
        setConcatenatedObservationsAndTimes( );
    }

    std::map< ObservableType, std::map< LinkEnds, std::vector< unsigned int > > > getSingleObservationSetsIndices(
            const std::shared_ptr< ObservationCollectionParser > observationParser = std::make_shared< ObservationCollectionParser >( ) ) const
    {
        std::map< ObservableType, std::map< LinkEnds, std::vector< unsigned int > > > observationSetsIndices;

        ObservationParserType parserType = observationParser->getObservationParserType( );
        switch( parserType )
        {
            case empty_parser:
            {
                for ( auto observableIt : observationSetList_ )
                {
                    std::map< LinkEnds, std::vector< unsigned int > > indicesPerObservable;
                    for ( auto linkEndsIt : observableIt.second )
                    {
                        for ( unsigned int k = 0 ; k < linkEndsIt.second.size( ) ; k++ )
                        {
                            indicesPerObservable[ linkEndsIt.first ].push_back( k );
                        }
                    }
                    observationSetsIndices[ observableIt.first ] = indicesPerObservable;
                }
                break;
            }
            case observable_type_parser:
            {
                std::vector< ObservableType > observableTypes = std::dynamic_pointer_cast< ObservationCollectionObservableTypeParser >( observationParser )->getObservableTypes( );
                for ( auto observableIt : observationSetList_ )
                {
                    if ( ( ( std::count( observableTypes.begin( ), observableTypes.end( ), observableIt.first ) ) && ( !observationParser->useOppositeCondition( ) ) ) ||
                         ( ( std::count( observableTypes.begin( ), observableTypes.end( ), observableIt.first ) == 0 ) && ( observationParser->useOppositeCondition( ) ) ) )
                    {
                        std::map< LinkEnds, std::vector< unsigned int > > indicesPerObservable;
                        for ( auto linkEndsIt : observableIt.second )
                        {
                            for ( unsigned int k = 0 ; k < linkEndsIt.second.size( ) ; k++ )
                            {
                                indicesPerObservable[ linkEndsIt.first ].push_back( k );
                            }
                        }
                        observationSetsIndices[ observableIt.first ] = indicesPerObservable;
                    }
                }

                break;
            }
            case link_ends_parser:
            {
                std::vector< LinkEnds > linkEndsVector = std::dynamic_pointer_cast< ObservationCollectionLinkEndsParser >( observationParser )->getLinkEndsVector( );
                std::vector< LinkEnds > allLinkEnds = getLinkEnds( );
                for ( auto linkEnds : allLinkEnds )
                {
                    if ( ( ( std::count( linkEndsVector.begin( ), linkEndsVector.end( ), linkEnds ) ) && ( !observationParser->useOppositeCondition( ) ) ) ||
                         ( ( std::count( linkEndsVector.begin( ), linkEndsVector.end( ), linkEnds ) == 0 ) && ( observationParser->useOppositeCondition( ) ) ) )
                    {
                        for ( auto observableIt : observationSetList_ )
                        {
                            std::map< LinkEnds, std::vector< unsigned int > > indicesPerObservable;
                            if ( observationSetsIndices.count( observableIt.first ) )
                            {
                                indicesPerObservable = observationSetsIndices.at( observableIt.first );
                            }

                            if ( observableIt.second.count( linkEnds ) )
                            {
                                for ( unsigned int k = 0 ; k < observableIt.second.at( linkEnds ).size( ) ; k++ )
                                {
                                    indicesPerObservable[ linkEnds ].push_back( k );
                                }
                            }
                            if ( indicesPerObservable.size( ) > 0 )
                            {
                                observationSetsIndices[ observableIt.first ] = indicesPerObservable;
                            }
                        }
                    }
                }
                break;
            }
            case link_end_string_parser:
            {
                std::shared_ptr< ObservationCollectionLinkEndStringParser > linkEndIdObservationParser =
                        std::dynamic_pointer_cast< ObservationCollectionLinkEndStringParser >( observationParser );
                std::vector< std::string > linkEndsNames = linkEndIdObservationParser->getLinkEndNames( );
                bool isReferencePoint = linkEndIdObservationParser->isReferencePoint( );

                // Retrieve all body names
                std::vector< std::string > allLinkEndsNames;
                if ( !isReferencePoint )
                {
                    allLinkEndsNames = getBodiesInLinkEnds( );
                }
                else
                {
                    allLinkEndsNames = getReferencePointsInLinkEnds( );
                }

                for ( auto name : allLinkEndsNames )
                {
                    if ( ( ( std::count( linkEndsNames.begin( ), linkEndsNames.end( ), name ) ) && ( !observationParser->useOppositeCondition( ) ) ) ||
                         ( ( std::count( linkEndsNames.begin( ), linkEndsNames.end( ), name ) == 0 ) && ( observationParser->useOppositeCondition( ) ) ) )
                    {
                        for ( auto observableIt : observationSetList_ )
                        {
                            std::map< LinkEnds, std::vector< unsigned int > > indicesPerObservable;
                            if ( observationSetsIndices.count( observableIt.first ) )
                            {
                                indicesPerObservable = observationSetsIndices.at( observableIt.first );
                            }

                            for ( auto linkEndsIt : observableIt.second )
                            {
                                // FIX!
                                bool isBodyInLinkEnds = false;
                                bool isGroundStationInLinkEnds = false;
                                for ( auto it : linkEndsIt.first )
                                {
                                    if ( it.second.bodyName_ == name )
                                    {
                                        isBodyInLinkEnds = true;
                                    }
                                    if ( it.second.stationName_ == name )
                                    {
                                        isGroundStationInLinkEnds = true;
                                    }
                                }

                                if ( ( !isReferencePoint && isBodyInLinkEnds/*( linkEndsIt.first, name )*/ ) ||
                                     ( isReferencePoint && isGroundStationInLinkEnds/*( linkEndsIt.first, name )*/ ) )
                                {
                                    for ( unsigned int k = 0 ; k < linkEndsIt.second.size( ) ; k++ )
                                    {
                                        indicesPerObservable[ linkEndsIt.first ].push_back( k );
                                    }
                                }
                            }
                            if ( indicesPerObservable.size( ) > 0 )
                            {
                                observationSetsIndices[ observableIt.first ] = indicesPerObservable;
                            }
                        }
                    }
                }
                break;
            }
            case time_bounds_parser:
            {
                std::vector< std::pair< double, double > > timeBoundsVector = std::dynamic_pointer_cast< ObservationCollectionTimeBoundsParser >( observationParser )->getTimeBoundsVector( );

                for ( auto timeBounds : timeBoundsVector )
                {
                    for ( auto observableIt : observationSetList_ )
                    {
                        std::map< LinkEnds, std::vector< unsigned int > > indicesPerObservable;
                        if ( observationSetsIndices.count( observableIt.first ) )
                        {
                            indicesPerObservable = observationSetsIndices.at( observableIt.first );
                        }

                        for ( auto linkEndsIt : observableIt.second )
                        {
                            for ( unsigned int k = 0 ; k < linkEndsIt.second.size( ) ; k++ )
                            {
                                bool isInTimeBounds = false;
                                if ( ( linkEndsIt.second.at( k )->getTimeBounds( ).first >= timeBounds.first ) &&
                                     ( linkEndsIt.second.at( k )->getTimeBounds( ).second <= timeBounds.second ) )
                                {
                                    isInTimeBounds = true;
                                }
                                if ( ( isInTimeBounds && ( !observationParser->useOppositeCondition( ) ) ) ||
                                     ( !isInTimeBounds && ( observationParser->useOppositeCondition( ) ) ) )
                                {
                                    indicesPerObservable[ linkEndsIt.first ].push_back( k );
                                }
                            }
                        }
                        if ( indicesPerObservable.size( ) > 0 )
                        {
                            observationSetsIndices[ observableIt.first ] = indicesPerObservable;
                        }
                    }
                }
                break;
            }
            case ancillary_settings_parser:
            {
                std::vector< std::shared_ptr< ObservationAncilliarySimulationSettings > > ancillarySettings =
                        std::dynamic_pointer_cast< ObservationCollectionAncillarySettingsParser >( observationParser )->getAncillarySettings( );

                for ( auto setting : ancillarySettings )
                {
                    for ( auto observableIt : observationSetList_ )
                    {
                        std::map< LinkEnds, std::vector< unsigned int > > indicesPerObservable;
                        if ( observationSetsIndices.count( observableIt.first ) )
                        {
                            indicesPerObservable = observationSetsIndices.at( observableIt.first );
                        }

                        for ( auto linkEndsIt : observableIt.second )
                        {
                            for ( unsigned int k = 0 ; k < linkEndsIt.second.size( ) ; k++ )
                            {
                                bool identicalAncillarySettings = false;
                                if ( ( linkEndsIt.second.at( k )->getAncilliarySettings( )->getDoubleData( ) == setting->getDoubleData( ) ) &&
                                    ( linkEndsIt.second.at( k )->getAncilliarySettings( )->getDoubleVectorData( ) == setting->getDoubleVectorData( ) ) )
                                {
                                    identicalAncillarySettings = true;
                                }
                                if ( ( identicalAncillarySettings && !observationParser->useOppositeCondition( ) ) ||
                                ( !identicalAncillarySettings && observationParser->useOppositeCondition( ) ) )
                                {
                                    indicesPerObservable[ linkEndsIt.first ].push_back( k );
                                }
                            }
                        }
                        if ( indicesPerObservable.size( ) > 0 )
                        {
                            observationSetsIndices[ observableIt.first ] = indicesPerObservable;
                        }
                    }
                }
                break;
            }
            case multi_type_parser:
            {
                std::shared_ptr< ObservationCollectionMultiTypeParser > multiTypeParser = std::dynamic_pointer_cast< ObservationCollectionMultiTypeParser >( observationParser );
                std::vector< std::shared_ptr< ObservationCollectionParser > > observationParsers = multiTypeParser->getObservationParsers_( );

                bool areConditionsCombined = multiTypeParser->areConditionsCombined( );

                if ( !areConditionsCombined )
                {
                    for ( auto parser : observationParsers )
                    {
                        std::map< ObservableType, std::map< LinkEnds, std::vector< unsigned int > > > currentObservationSetsIndices = getSingleObservationSetsIndices( parser );

                        for ( auto observableIt : currentObservationSetsIndices )
                        {
                            if ( observationSetsIndices.count( observableIt.first ) == 0 )
                            {
                                observationSetsIndices[ observableIt.first ] = observableIt.second;
                            }
                            else
                            {
                                for ( auto linkEndsIt : observableIt.second )
                                {
                                    if ( observationSetsIndices.at( observableIt.first ).count( linkEndsIt.first ) == 0 )
                                    {
                                        observationSetsIndices.at( observableIt.first )[ linkEndsIt.first ] = linkEndsIt.second;
                                    }
                                    else
                                    {
                                        std::vector< unsigned int > indices = observationSetsIndices.at( observableIt.first ).at( linkEndsIt.first );
                                        for ( auto index : linkEndsIt.second )
                                        {
                                            if ( std::count( indices.begin( ), indices.end( ), index ) == 0 )
                                            {
                                                observationSetsIndices.at( observableIt.first ).at( linkEndsIt.first ).push_back( index );
                                            }
                                        }
                                    }
                                }
                            }
                        }
                    }
                }

                else
                {
                    // First retrieve all observation sets
                    std::vector< std::map< ObservableType, std::map< LinkEnds, std::vector< unsigned int > > > > allObservationSetsIndices;
                    for ( auto parser : observationParsers )
                    {
                        allObservationSetsIndices.push_back( getSingleObservationSetsIndices( parser ) );
                    }

                    if ( allObservationSetsIndices.size( ) > 0 )
                    {
                        std::map< ObservableType, std::map< LinkEnds, std::vector< unsigned int > > > originalSetsIndices = allObservationSetsIndices.at( 0 );

                        // Retrieve common observable types
                        std::vector< ObservableType > originalObsTypes = utilities::createVectorFromMapKeys( originalSetsIndices );
                        std::vector< ObservableType > commonObsTypes;
                        for ( unsigned int k = 1 ; k < allObservationSetsIndices.size( ) ; k++ )
                        {
                            std::vector< ObservableType > currentObsTypes = utilities::createVectorFromMapKeys( allObservationSetsIndices.at( k ) );
                            std::set_intersection( originalObsTypes.begin( ), originalObsTypes.end( ), currentObsTypes.begin( ), currentObsTypes.end( ),
                                                   std::back_inserter( commonObsTypes ) );
                        }

                        for ( auto obsType : commonObsTypes )
                        {
                            std::map< LinkEnds, std::vector< unsigned int > > indicesPerObservable;

                            // For given observable type, retrieve common link ends
                            std::vector< LinkEnds > originalLinkEndsList = utilities::createVectorFromMapKeys( originalSetsIndices.at( obsType ) );
                            std::vector< LinkEnds > commonLinkEndsList;
                            for ( unsigned int k = 1 ; k < allObservationSetsIndices.size( ) ; k++ )
                            {
                                std::vector< LinkEnds > currentLinkEndsList = utilities::createVectorFromMapKeys( allObservationSetsIndices.at( k ).at( obsType ) );
                                std::set_intersection( originalLinkEndsList.begin( ), originalLinkEndsList.end( ), currentLinkEndsList.begin( ), currentLinkEndsList.end( ),
                                                       std::back_inserter( commonLinkEndsList ) );
                            }

                            for ( auto linkEnds : commonLinkEndsList )
                            {
                                // For given observable type and link ends, retrieve common observation set indices
                                std::vector< unsigned int > originalIndices = originalSetsIndices.at( obsType ).at( linkEnds );
                                std::vector< unsigned int > commonIndices;
                                for ( unsigned int k = 1 ; k < allObservationSetsIndices.size( ) ; k++ )
                                {
                                    std::vector< unsigned int > currentIndices = allObservationSetsIndices.at( k ).at( obsType ).at( linkEnds );
                                    std::set_intersection( originalIndices.begin( ), originalIndices.end( ), currentIndices.begin( ), currentIndices.end( ),
                                                           std::back_inserter( commonIndices ) );
                                }
                                indicesPerObservable[ linkEnds ] = commonIndices;
                            }
                            observationSetsIndices[ obsType ] = indicesPerObservable;
                        }
                    }
                }

                break;
            }
            default:
                throw std::runtime_error( "Observation parser type not recognised." );
        }

        return observationSetsIndices;
    }

    const std::vector< std::shared_ptr< SingleObservationSet< ObservationScalarType, TimeType > > > getSingleObservationSets(
            const std::shared_ptr< ObservationCollectionParser > observationParser = std::make_shared< ObservationCollectionParser >( ) )
    {
        std::map< ObservableType, std::map< LinkEnds, std::vector< unsigned int > > > singleObservationSetsIndices =
                getSingleObservationSetsIndices( observationParser );

        std::vector< std::shared_ptr< SingleObservationSet< ObservationScalarType, TimeType > > > singleObservationSets;
        for ( auto observableIt : singleObservationSetsIndices )
        {
            for ( auto linkEndsIt : observableIt.second )
            {
                for ( auto index : linkEndsIt.second )
                {
                    singleObservationSets.push_back( observationSetList_.at( observableIt.first ).at( linkEndsIt.first ).at( index ) );
                }
            }
        }
        return singleObservationSets;
    }

    void printObservationSetsStartAndSize( ) const
    {
        std::cout << "Observation collection structure: start and size of individual observation sets" << std::endl;
        for ( auto observableIt : observationSetStartAndSize_ )
        {
            for ( auto linkEndsIt : observableIt.second )
            {
                for ( auto indices : linkEndsIt.second )
                {
                    std::cout << "start index " << indices.first << " - size " << indices.second << " : " << "type " << observableIt.first << ", link ends " << getLinkEndsString( linkEndsIt.first ) << std::endl;
                }
            }
        }
        std::cout << "\n\n";
    }

private:

    void setObservationSetIndices( )
    {
        int currentStartIndex = 0;
        int currentTypeStartIndex = 0;
        totalNumberOfObservables_ = 0;
        totalObservableSize_ = 0;

        observationSetStartAndSize_.clear( );
        concatenatedObservationSetStartAndSize_.clear( );
        observationTypeAndLinkEndStartAndSize_.clear( );
        observationTypeStartAndSize_.clear( );

        for( auto observationIterator : observationSetList_ )
        {
            ObservableType currentObservableType = observationIterator.first;

            currentTypeStartIndex = currentStartIndex;
            int observableSize = getObservableSize(  currentObservableType );

            int currentObservableTypeSize = 0;

            for( auto linkEndIterator : observationIterator.second )
            {
                LinkEnds currentLinkEnds = linkEndIterator.first;
                int currentLinkEndStartIndex = currentStartIndex;
                int currentLinkEndSize = 0;
                for( unsigned int i = 0; i < linkEndIterator.second.size( ); i++ )
                {
                    int currentNumberOfObservables = linkEndIterator.second.at( i )->getNumberOfObservables( );
                    int currentObservableVectorSize = currentNumberOfObservables * observableSize;

                    observationSetStartAndSize_[ currentObservableType ][ currentLinkEnds ].push_back(
                                std::make_pair( currentStartIndex, currentObservableVectorSize ) );
                    concatenatedObservationSetStartAndSize_.push_back( std::make_pair( currentStartIndex, currentObservableVectorSize ) );
                    currentStartIndex += currentObservableVectorSize;
                    currentObservableTypeSize += currentObservableVectorSize;
                    currentLinkEndSize += currentObservableVectorSize;

                    totalObservableSize_ += currentObservableVectorSize;
                    totalNumberOfObservables_ += currentNumberOfObservables;
                }
                observationTypeAndLinkEndStartAndSize_[ currentObservableType ][ currentLinkEnds ] = std::make_pair(
                    currentLinkEndStartIndex, currentLinkEndSize );
            }
            observationTypeStartAndSize_[ currentObservableType ] = std::make_pair(
                        currentTypeStartIndex, currentObservableTypeSize );
        }
    }

    void setConcatenatedObservationsAndTimes( )
    {
        concatenatedObservations_ = Eigen::Matrix< ObservationScalarType, Eigen::Dynamic, 1 >::Zero( totalObservableSize_ );
        concatenatedTimes_.resize( totalObservableSize_ );
        concatenatedLinkEndIds_.resize( totalObservableSize_ );
        concatenatedLinkEndIdNames_.resize( totalObservableSize_ );

        linkDefinitionsPerObservable_.clear( );
        linkEndIds_.clear( );
        inverseLinkEndIds_.clear( );
        observationSetStartAndSizePerLinkEndIndex_.clear( );

        int observationCounter = 0;
        int maximumStationId = 0;
        int currentStationId;

        for( auto observationIterator : observationSetList_ )
        {
            ObservableType currentObservableType = observationIterator.first;
            int observableSize = getObservableSize( currentObservableType );

            for( auto linkEndIterator : observationIterator.second )
            {
                LinkEnds currentLinkEnds = linkEndIterator.first;
                LinkDefinition firstLinkDefinition;

                if( linkEndIterator.second.size( ) > 0 )
                {
                    firstLinkDefinition = linkEndIterator.second.at( 0 )->getLinkEnds( );
                    linkDefinitionsPerObservable_[ currentObservableType].push_back( firstLinkDefinition );
                }

                if( linkEndIds_.count( currentLinkEnds ) == 0 )
                {
                    linkEndIds_[ currentLinkEnds ] = maximumStationId;
                    inverseLinkEndIds_[ maximumStationId ] = currentLinkEnds;
                    currentStationId = maximumStationId;
                    maximumStationId++;
                }
                else
                {
                    currentStationId = linkEndIds_[ currentLinkEnds ];
                }

                for( unsigned int i = 0; i < linkEndIterator.second.size( ); i++ )
                {
                    LinkDefinition currentLinkDefinition = linkEndIterator.second.at( i )->getLinkEnds( );
                    if( !( currentLinkDefinition == firstLinkDefinition ) )
                    {
                        throw std::runtime_error( "Error when creating ObservationCollection, link definitions of same link ends are not equal " );
                    }

                    std::pair< int, int > startAndSize =
                            observationSetStartAndSize_.at( currentObservableType ).at( currentLinkEnds ).at( i );
                    Eigen::Matrix< ObservationScalarType, Eigen::Dynamic, 1 > currentObservables =
                            Eigen::Matrix< ObservationScalarType, Eigen::Dynamic, 1 >::Zero( startAndSize.second );

                    std::vector< Eigen::Matrix< ObservationScalarType, Eigen::Dynamic, 1 > > currentObservationSet =
                            linkEndIterator.second.at( i )->getObservations( );
                    std::vector< TimeType > currentObservationTimes =
                            linkEndIterator.second.at( i )->getObservationTimes( );
                    for( unsigned int j = 0; j < currentObservationSet.size( ); j++ )
                    {
                        currentObservables.segment( j * observableSize, observableSize ) = currentObservationSet.at( j );
                        for( int k = 0; k < observableSize; k++ )
                        {
                            concatenatedTimes_[ observationCounter ] = currentObservationTimes.at( j );
                            concatenatedLinkEndIds_[ observationCounter ] = currentStationId;
                            concatenatedLinkEndIdNames_[ observationCounter ] = currentLinkEnds;
                            observationCounter++;
                        }
                    }
                    concatenatedObservations_.segment( startAndSize.first, startAndSize.second ) = currentObservables;
                }
            }
        }

        for( auto it1 : observationSetStartAndSize_ )
        {
            for( auto it2 : it1.second )
            {
                observationSetStartAndSizePerLinkEndIndex_[ it1.first ][ linkEndIds_[ it2.first ] ] = it2.second;
            }
        }
    }


    SortedObservationSets observationSetList_;

    Eigen::Matrix< ObservationScalarType, Eigen::Dynamic, 1 > concatenatedObservations_;

    std::vector< TimeType > concatenatedTimes_;

    Eigen::Matrix< double, Eigen::Dynamic, 1 > concatenatedWeights_;

    std::vector< int > concatenatedLinkEndIds_;

    std::vector< LinkEnds > concatenatedLinkEndIdNames_;

    std::map< ObservableType, std::vector< LinkDefinition > > linkDefinitionsPerObservable_;

    std::map< observation_models::LinkEnds, int > linkEndIds_;

    std::map< int, observation_models::LinkEnds > inverseLinkEndIds_;

    std::map< ObservableType, std::map< LinkEnds, std::vector< std::pair< int, int > > > > observationSetStartAndSize_;

    std::vector< std::pair< int, int > > concatenatedObservationSetStartAndSize_;

    std::map< ObservableType, std::map< int, std::vector< std::pair< int, int > > > > observationSetStartAndSizePerLinkEndIndex_;

    std::map< ObservableType, std::map< LinkEnds, std::pair< int, int > > > observationTypeAndLinkEndStartAndSize_;

    std::map< ObservableType, std::pair< int, int > > observationTypeStartAndSize_;

    int totalObservableSize_;

    int totalNumberOfObservables_;
};


template< typename ObservationScalarType = double, typename TimeType = double,
        typename std::enable_if< is_state_scalar_and_time_type< ObservationScalarType, TimeType >::value, int >::type = 0 >
std::shared_ptr< ObservationCollection< ObservationScalarType, TimeType > > createNewObservationCollection(
        const std::shared_ptr< ObservationCollection< ObservationScalarType, TimeType > > observationCollection,
        const std::shared_ptr< ObservationCollectionParser > observationParser = std::make_shared< ObservationCollectionParser >( ) )
{
    std::vector< std::shared_ptr< SingleObservationSet< ObservationScalarType, TimeType > > > oldObservationSets =
            observationCollection->getSingleObservationSets( observationParser );

    std::vector< std::shared_ptr< SingleObservationSet< ObservationScalarType, TimeType > > > newSingleObservationSets;
    for ( auto oldObsSet : oldObservationSets )
    {
        std::shared_ptr< SingleObservationSet< ObservationScalarType, TimeType > > newObsSet = std::make_shared< SingleObservationSet< ObservationScalarType, TimeType > >(
                oldObsSet->getObservableType( ), oldObsSet->getLinkEnds( ), oldObsSet->getObservations( ), oldObsSet->getObservationTimes( ), oldObsSet->getReferenceLinkEnd( ),
                oldObsSet->getObservationsDependentVariablesReference( ), oldObsSet->getDependentVariableCalculator( ), oldObsSet->getAncilliarySettings( ) );
        newObsSet->setTabulatedWeights( oldObsSet->getWeightsVector( ) );
        newObsSet->setResiduals( oldObsSet->getResiduals( ) );

        newSingleObservationSets.push_back( newObsSet );
    }
    return std::make_shared< ObservationCollection< ObservationScalarType, TimeType > >( newSingleObservationSets );
}


template< typename ObservationScalarType = double, typename TimeType = double,
        typename std::enable_if< is_state_scalar_and_time_type< ObservationScalarType, TimeType >::value, int >::type = 0 >
std::shared_ptr< ObservationCollection< ObservationScalarType, TimeType > > filterObservations(
        const std::shared_ptr< ObservationCollection< ObservationScalarType, TimeType > > observationCollection,
        const std::map< std::shared_ptr< ObservationCollectionParser >, std::shared_ptr< ObservationFilterBase > >& observationFilters )
{
    // Create new observation collection
    std::shared_ptr< ObservationCollection< ObservationScalarType, TimeType > > newObservationCollection = createNewObservationCollection( observationCollection );

    // Apply filtering to observation collection
    newObservationCollection->filterObservations( observationFilters, false );

    return newObservationCollection;
}

template< typename ObservationScalarType = double, typename TimeType = double,
        typename std::enable_if< is_state_scalar_and_time_type< ObservationScalarType, TimeType >::value, int >::type = 0 >
std::shared_ptr< ObservationCollection< ObservationScalarType, TimeType > > filterObservations(
        const std::shared_ptr< ObservationCollection< ObservationScalarType, TimeType > > observationCollection,
        const std::shared_ptr< ObservationFilterBase > observationFilter,
        const std::shared_ptr< ObservationCollectionParser > observationParser = std::make_shared< ObservationCollectionParser >( ) )
{
    // Create new observation collection
    std::shared_ptr< ObservationCollection< ObservationScalarType, TimeType > > newObservationCollection = createNewObservationCollection( observationCollection );

    // Apply filtering to observation collection
    newObservationCollection->filterObservations( observationFilter, observationParser, false );

    return newObservationCollection;
}

template< typename ObservationScalarType = double, typename TimeType = double,
        typename std::enable_if< is_state_scalar_and_time_type< ObservationScalarType, TimeType >::value, int >::type = 0 >
std::shared_ptr< ObservationCollection< ObservationScalarType, TimeType > > splitObservationSets(
        const std::shared_ptr< ObservationCollection< ObservationScalarType, TimeType > > observationCollection,
        const std::shared_ptr< ObservationSetSplitterBase > observationSetSplitter,
        const std::shared_ptr< ObservationCollectionParser > observationParser = std::make_shared< ObservationCollectionParser >( ) )
{
    // Create new observation collection
    std::shared_ptr< ObservationCollection< ObservationScalarType, TimeType > > newObservationCollection = createNewObservationCollection( observationCollection );

    // Split observation sets within new observation collection
    newObservationCollection->splitObservationSets( observationSetSplitter, observationParser );

    return newObservationCollection;
}


template< typename ObservationScalarType = double, typename TimeType = double,
          typename std::enable_if< is_state_scalar_and_time_type< ObservationScalarType, TimeType >::value, int >::type = 0 >
std::vector< std::shared_ptr< SingleObservationSet< ObservationScalarType, TimeType > > > getObservationListWithDependentVariables(
        const std::vector< std::shared_ptr< SingleObservationSet< ObservationScalarType, TimeType > > > fullObservationList,
        const std::shared_ptr< simulation_setup::ObservationDependentVariableSettings > dependentVariableToRetrieve )
{
    std::vector< std::shared_ptr< SingleObservationSet< ObservationScalarType, TimeType > > > observationList;
    for( unsigned int i = 0; i < fullObservationList.size( ); i++ )
    {
        std::shared_ptr< simulation_setup::ObservationDependentVariableCalculator > dependentVariableCalculator =
                fullObservationList.at( i )->getDependentVariableCalculator( );
        if( dependentVariableCalculator != nullptr )
        {
            std::pair< int, int > variableIndices = dependentVariableCalculator->getDependentVariableIndices(
                        dependentVariableToRetrieve );

            if( variableIndices.second != 0 )
            {
                observationList.push_back( fullObservationList.at( i ) );
            }
        }
    }
    return observationList;
}

template< typename ObservationScalarType = double, typename TimeType = double,
          typename std::enable_if< is_state_scalar_and_time_type< ObservationScalarType, TimeType >::value, int >::type = 0 >
std::vector< std::shared_ptr< SingleObservationSet< ObservationScalarType, TimeType > > > getObservationListWithDependentVariables(
        const std::shared_ptr< ObservationCollection< ObservationScalarType, TimeType > > observationCollection,
        const std::shared_ptr< simulation_setup::ObservationDependentVariableSettings > dependentVariableToRetrieve,
        const ObservableType observableType )
{
    std::vector< std::shared_ptr< SingleObservationSet< ObservationScalarType, TimeType > > > observationList;
    if( observationCollection->getObservationsSets( ).count( observableType ) != 0 )
    {
        std::map< LinkEnds, std::vector< std::shared_ptr< SingleObservationSet< ObservationScalarType, TimeType > > > >
                observationsOfGivenType = observationCollection->getObservationsSets( ).at( observableType );

        for( auto linkEndIterator : observationsOfGivenType )
        {
            std::vector< std::shared_ptr< SingleObservationSet< ObservationScalarType, TimeType > > > fullObservationList =
                    linkEndIterator.second;
            std::vector< std::shared_ptr< SingleObservationSet< ObservationScalarType, TimeType > > > partialObservationList =
                    getObservationListWithDependentVariables( fullObservationList, dependentVariableToRetrieve );
            observationList.insert( observationList.end( ), partialObservationList.begin( ), partialObservationList.end( ) );
        }
    }
    return observationList;
}

template< typename ObservationScalarType = double, typename TimeType = double,
          typename std::enable_if< is_state_scalar_and_time_type< ObservationScalarType, TimeType >::value, int >::type = 0 >
std::vector< std::shared_ptr< SingleObservationSet< ObservationScalarType, TimeType > > > getObservationListWithDependentVariables(
        const std::shared_ptr< ObservationCollection< ObservationScalarType, TimeType > > observationCollection,
        const std::shared_ptr< simulation_setup::ObservationDependentVariableSettings > dependentVariableToRetrieve,
        const ObservableType observableType ,
        const LinkEnds& linkEnds )
{
    std::vector< std::shared_ptr< SingleObservationSet< ObservationScalarType, TimeType > > > observationList;
    if( observationCollection->getObservationsSets( ).count( observableType ) != 0 )
    {
        if( observationCollection->getObservationsSets( ).at( observableType ).count( linkEnds ) != 0 )
        {
            std::vector< std::shared_ptr< SingleObservationSet< ObservationScalarType, TimeType > > > fullObservationList =
                    observationCollection->getObservationsSets( ).at( observableType ).at( linkEnds );
            std::vector< std::shared_ptr< SingleObservationSet< ObservationScalarType, TimeType > > > partialObservationList =
                    getObservationListWithDependentVariables( fullObservationList, dependentVariableToRetrieve );
            observationList.insert( observationList.end( ), partialObservationList.begin( ), partialObservationList.end( ) );
        }
    }
    return observationList;
}

template< typename ObservationScalarType = double, typename TimeType = double, typename... ArgTypes,
          typename std::enable_if< is_state_scalar_and_time_type< ObservationScalarType, TimeType >::value, int >::type = 0 >
std::vector< std::map< double, Eigen::VectorXd > > getDependentVariableResultPerObservationSet(
        const std::shared_ptr< ObservationCollection< ObservationScalarType, TimeType > > observationCollection,
        const std::shared_ptr< simulation_setup::ObservationDependentVariableSettings > dependentVariableToRetrieve,
        ArgTypes... args )
{
    std::vector< std::shared_ptr< SingleObservationSet< ObservationScalarType, TimeType > > > observationsWithVariable =
            getObservationListWithDependentVariables(
                observationCollection, dependentVariableToRetrieve, args ... );

    std::vector< std::map< double, Eigen::VectorXd > > dependentVariableList;
    for( unsigned int i = 0; i < observationsWithVariable.size( ); i++ )
    {
        std::shared_ptr< simulation_setup::ObservationDependentVariableCalculator > dependentVariableCalculator =
                observationsWithVariable.at( i )->getDependentVariableCalculator( );

        std::pair< int, int > variableIndices = dependentVariableCalculator->getDependentVariableIndices(
                    dependentVariableToRetrieve );
        std::map< double, Eigen::VectorXd > slicedHistory =
                utilities::sliceMatrixHistory(
                    observationsWithVariable.at( i )->getDependentVariableHistory( ), variableIndices );

        dependentVariableList.push_back( slicedHistory );
    }

    return dependentVariableList;
}

template< typename ObservationScalarType = double, typename TimeType = double, typename... ArgTypes,
          typename std::enable_if< is_state_scalar_and_time_type< ObservationScalarType, TimeType >::value, int >::type = 0 >
std::map< double, Eigen::VectorXd > getDependentVariableResultList(
        const std::shared_ptr< ObservationCollection< ObservationScalarType, TimeType > > observationCollection,
        const std::shared_ptr< simulation_setup::ObservationDependentVariableSettings > dependentVariableToRetrieve,
        ArgTypes... args )
{
    std::vector< std::map< double, Eigen::VectorXd > > dependentVariableResultPerObservationSet =
            getDependentVariableResultPerObservationSet(
                observationCollection, dependentVariableToRetrieve, args ... );
    return utilities::concatenateMaps( dependentVariableResultPerObservationSet );


}

template< typename ObservationScalarType = double, typename TimeType = double,
          typename std::enable_if< is_state_scalar_and_time_type< ObservationScalarType, TimeType >::value, int >::type = 0 >
inline std::shared_ptr< SingleObservationSet< ObservationScalarType, TimeType > > createSingleObservationSet(
        const ObservableType observableType,
        const LinkEnds& linkEnds,
        const std::vector< Eigen::Matrix< ObservationScalarType, Eigen::Dynamic, 1 > >&  observations,
        const std::vector< TimeType > observationTimes,
        const LinkEndType referenceLinkEnd,
        const std::shared_ptr< observation_models::ObservationAncilliarySimulationSettings > ancilliarySettings )
{
    return std::make_shared< SingleObservationSet< ObservationScalarType, TimeType > >(
                observableType, linkEnds, observations, observationTimes, referenceLinkEnd,
                std::vector< Eigen::VectorXd >( ), nullptr, ancilliarySettings );
}

//template< typename ObservationScalarType = double, typename TimeType = double,
//          typename std::enable_if< is_state_scalar_and_time_type< ObservationScalarType, TimeType >::value, int >::type = 0 >
//inline std::shared_ptr< ObservationCollection< ObservationScalarType, TimeType > >  createManualObservationCollection(
//        const std::map< ObservableType, std::map< LinkEnds, std::vector< std::shared_ptr< SingleObservationSet< ObservationScalarType, TimeType > > > > >& observationSetList )
//{
//    return std::make_shared< ObservationCollection< ObservationScalarType, TimeType > >( observationSetList );
//}

//template< typename ObservationScalarType = double, typename TimeType = double,
//          typename std::enable_if< is_state_scalar_and_time_type< ObservationScalarType, TimeType >::value, int >::type = 0 >
//inline std::shared_ptr< ObservationCollection< ObservationScalarType, TimeType > >  createManualObservationCollection(
//        const ObservableType observableType,
//        const LinkEnds& linkEnds,
//        const std::shared_ptr< SingleObservationSet< ObservationScalarType, TimeType > >& observationSetList )
//{
//    return std::make_shared< ObservationCollection< ObservationScalarType, TimeType > >( observationSetList );
//}

template< typename ObservationScalarType = double, typename TimeType = double >
inline std::shared_ptr< ObservationCollection< ObservationScalarType, TimeType > >  createManualObservationCollection(
        const ObservableType observableType,
        const LinkDefinition& linkEnds,
        const std::vector< Eigen::Matrix< ObservationScalarType, Eigen::Dynamic, 1 > >& observations,
        const std::vector< TimeType > observationTimes,
        const LinkEndType referenceLinkEnd,
        const std::shared_ptr< observation_models::ObservationAncilliarySimulationSettings > ancilliarySettings = nullptr )
{
    std::shared_ptr< SingleObservationSet< ObservationScalarType, TimeType > > singleObservationSet =
            createSingleObservationSet( observableType, linkEnds.linkEnds_, observations, observationTimes, referenceLinkEnd,
                                        ancilliarySettings );

    std::map< ObservableType, std::map< LinkEnds, std::vector< std::shared_ptr< SingleObservationSet< ObservationScalarType, TimeType > > > > > observationSetList;
    observationSetList[ observableType ][ linkEnds.linkEnds_ ].push_back( singleObservationSet );
    return std::make_shared< ObservationCollection< ObservationScalarType, TimeType > >( observationSetList );
}

template< typename ObservationScalarType = double, typename TimeType = double >
inline std::shared_ptr< ObservationCollection< ObservationScalarType, TimeType > >  createManualObservationCollection(
        std::vector< std::shared_ptr< SingleObservationSet< ObservationScalarType, TimeType > > > singleObservationSets )
{
    return std::make_shared< ObservationCollection< ObservationScalarType, TimeType > >( singleObservationSets );
}


} // namespace observation_models

} // namespace tudat

#endif // TUDAT_OBSERVATIONS_H<|MERGE_RESOLUTION|>--- conflicted
+++ resolved
@@ -421,11 +421,7 @@
         return computedObservations;
     }
 
-<<<<<<< HEAD
-    std::vector< ObservationScalarType > getConcatenatedWeightVector( )
-=======
     Eigen::Matrix< ObservationScalarType, Eigen::Dynamic, 1 > getComputedObservationsVector( ) const
->>>>>>> 4b292c8c
     {
         Eigen::Matrix< ObservationScalarType, Eigen::Dynamic, 1 > computedObservationsVector =
                 Eigen::Matrix< ObservationScalarType, Eigen::Dynamic, 1 >::Zero( singleObservationSize_ * numberOfObservations_, 1 );
@@ -1220,6 +1216,7 @@
     {
         return utilities::staticCastVector<double, TimeType>( concatenatedTimes_ );
     }
+
 
     std::pair< TimeType, TimeType > getTimeBounds( )
     {
