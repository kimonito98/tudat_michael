--- conflicted
+++ resolved
@@ -377,9 +377,6 @@
         }
         break;
     }
-<<<<<<< HEAD
-    // RP-OLD
-=======
     case ring_gravity:
     {
         // Check if identifier is consistent with type.
@@ -442,7 +439,7 @@
         }
         break;
     }
->>>>>>> 709bb52b
+    // RP-OLD
     case cannon_ball_radiation_pressure:
     {
         // Check if identifier is consistent with type.
