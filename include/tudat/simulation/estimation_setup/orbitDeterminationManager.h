--- conflicted
+++ resolved
@@ -1149,11 +1149,7 @@
         }
         else
         {
-<<<<<<< HEAD
             considerParametersValues_ = ParameterVectorType::Zero( 0 );
-=======
-            considerParametersValues_ = Eigen::Matrix< ObservationScalarType, Eigen::Dynamic, 1 >::Zero( 0 );
->>>>>>> e5f393b9
         }
 
     }
