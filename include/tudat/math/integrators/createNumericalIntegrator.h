/*    Copyright (c) 2010-2019, Delft University of Technology
 *    All rigths reserved
 *
 *    This file is part of the Tudat. Redistribution and use in source and
 *    binary forms, with or without modification, are permitted exclusively
 *    under the terms of the Modified BSD license. You should have received
 *    a copy of the license with this file. If not, please or visit:
 *    http://tudat.tudelft.nl/LICENSE.
 */

#ifndef TUDAT_CREATENUMERICALINTEGRATOR_H
#define TUDAT_CREATENUMERICALINTEGRATOR_H

#include <boost/make_shared.hpp>
#include <memory>
#include <boost/lexical_cast.hpp>

#include "tudat/basics/timeType.h"
#include "tudat/math/integrators/bulirschStoerVariableStepsizeIntegrator.h"
#include "tudat/math/integrators/numericalIntegrator.h"
#include "tudat/math/integrators/rungeKutta4Integrator.h"
#include "tudat/math/integrators/euler.h"
#include "tudat/math/integrators/adamsBashforthMoultonIntegrator.h"
#include "tudat/math/integrators/rungeKuttaVariableStepSizeIntegrator.h"

namespace tudat
{

namespace numerical_integrators
{

//! Enum to define available integrators.
enum AvailableIntegrators
{
    euler,
    rungeKutta4,
    rungeKuttaVariableStepSize,
    bulirschStoer,
    adamsBashforthMoulton
};

//! Class to define settings of numerical integrator
/*!
 *  Class to define settings of numerical integrator, for instance for use in numerical integration of equations of motion/
 *  variational equations. This class can be used for simple integrators such as fixed step RK and Euler. Integrators that
 *  require more settings to define have their own derived class (see below).
 */
template< typename IndependentVariableType = double >
class IntegratorSettings
{
public:

    //! Constructor
    /*!
     *  Constructor for integrator settings.
     *  \param integratorType Type of numerical integrator
     *  \param initialTime Start time (independent variable) of numerical integration.
     *  \param initialTimeStep Initial time (independent variable) step used in numerical integration. Adapted during integration
     *  for variable step size integrators.
     *  \param saveFrequency Frequency at which to save the numerical integrated states (in units of i.e. per n integration
     *  time steps, with n = saveFrequency).
     *  \param assessTerminationOnMinorSteps Whether the propagation termination
     *  conditions should be evaluated during the intermediate sub-steps of the integrator (`true`) or only at the end of
     *  each integration step (`false`).
     */
    IntegratorSettings( const AvailableIntegrators integratorType, const IndependentVariableType initialTime,
                        const IndependentVariableType initialTimeStep,
                        const int saveFrequency = 1,
                        const bool assessTerminationOnMinorSteps = false ) :
        integratorType_( integratorType ), initialTime_( initialTime ),
        initialTimeStep_( initialTimeStep ), saveFrequency_( saveFrequency ),
        assessTerminationOnMinorSteps_( assessTerminationOnMinorSteps )
    { }
    
    //! Virtual destructor.
    /*!
     *  Virtual destructor.
     */
    virtual ~IntegratorSettings( ) { }

    //! Type of numerical integrator
    /*!
     *  Type of numerical integrator, from enum of available integrators.
     */
    AvailableIntegrators integratorType_;

    //! Start time of numerical integration.
    /*!
     *  Start time (independent variable) of numerical integration.
     */
    IndependentVariableType initialTime_;

    //! Initial time step used in numerical integration
    /*!
     *  Initial time (independent variable) step used in numerical integration. Adapted during integration
     *  for variable step size integrators.
     */
    IndependentVariableType initialTimeStep_;

    //! Frequency which with to save numerical integration result.
    /*!
     *  Frequency at which to save the numerical integrated states (in units of i.e. per n integration
     *  time steps, with n = saveFrequency).
     */
    int saveFrequency_;

    //! Whether the propagation termination conditions should be evaluated during the intermediate sub-steps.
    /*!
     * Whether the propagation termination conditions should be evaluated during the intermediate updates
     * performed by the integrator to compute the quantities necessary to integrate the state to a new epoch.
     * The default value is false, so the propagation termination condition is only checked at the end of each
     * integration step.
     */
    bool assessTerminationOnMinorSteps_;

};

//! Base class to define settings of variable step RK numerical integrator.
/*!
 *  Base class to define settings of variable step RK numerical integrator. From this class, two classes are derived, to
 *  define the relative and absolute error tolerances. These can be defined as a scalar or as a vector.
 */
template< typename IndependentVariableType = double >
class RungeKuttaVariableStepSizeBaseSettings: public IntegratorSettings< IndependentVariableType >
{
public:

    //! Default constructor.
    /*!
     *  Constructor for variable step RK integrator base settings.
     *  \param areTolerancesDefinedAsScalar Boolean denoting whether the relative and absolute error tolerances are
     *      defined as a scalar. Alternatively, they can be defined as a vector.
     *  \param initialTime Start time (independent variable) of numerical integration.
     *  \param initialTimeStep Initial time (independent variable) step used in numerical integration. Adapted during integration.
     *  \param coefficientSet Coefficient set (butcher tableau) to use in integration.
     *  \param minimumStepSize Minimum step size for integration. Integration stops (exception thrown) if time step
     *      comes below this value.
     *  \param maximumStepSize Maximum step size for integration.
     *  \param saveFrequency Frequency at which to save the numerical integrated states (in units of i.e. per n integration
     *      time steps, with n = saveFrequency).
     *  \param assessTerminationOnMinorSteps Whether the propagation termination
     *      conditions should be evaluated during the intermediate sub-steps of the integrator (`true`) or only at the end of
     *      each integration step (`false`).
     *  \param safetyFactorForNextStepSize Safety factor for step size control.
     *  \param maximumFactorIncreaseForNextStepSize Maximum increase factor in time step in subsequent iterations.
     *  \param minimumFactorDecreaseForNextStepSize Minimum decrease factor in time step in subsequent iterations.
     */
    RungeKuttaVariableStepSizeBaseSettings(
            const bool areTolerancesDefinedAsScalar,
            const IndependentVariableType initialTime,
            const IndependentVariableType initialTimeStep,
            const numerical_integrators::RungeKuttaCoefficients::CoefficientSets coefficientSet,
            const IndependentVariableType minimumStepSize, const IndependentVariableType maximumStepSize,
            const int saveFrequency = 1,
            const bool assessTerminationOnMinorSteps = false,
            const IndependentVariableType safetyFactorForNextStepSize = 0.8,
            const IndependentVariableType maximumFactorIncreaseForNextStepSize = 4.0,
            const IndependentVariableType minimumFactorDecreaseForNextStepSize = 0.1 ) :
        IntegratorSettings< IndependentVariableType >(
            rungeKuttaVariableStepSize, initialTime, initialTimeStep, saveFrequency,
            assessTerminationOnMinorSteps ),
        areTolerancesDefinedAsScalar_( areTolerancesDefinedAsScalar ), coefficientSet_( coefficientSet ),
        minimumStepSize_( minimumStepSize ), maximumStepSize_( maximumStepSize ),
        safetyFactorForNextStepSize_( safetyFactorForNextStepSize ),
        maximumFactorIncreaseForNextStepSize_( maximumFactorIncreaseForNextStepSize ),
        minimumFactorDecreaseForNextStepSize_( minimumFactorDecreaseForNextStepSize )
    { }

    //! Virtual destructor.
    /*!
     *  Virtual destructor.
     */
    virtual ~RungeKuttaVariableStepSizeBaseSettings( ) { }

    //! Boolean denoting whether integration error tolerances are defined as a scalar (or vector).
    bool areTolerancesDefinedAsScalar_;

    //! Type of numerical integrator (must be an RK variable step type).
    numerical_integrators::RungeKuttaCoefficients::CoefficientSets coefficientSet_;

    //! Minimum step size for integration.
    /*!
     *  Minimum step size for integration. Integration stops (exception thrown) if time step comes below this value.
     */
    IndependentVariableType minimumStepSize_;

    //! Maximum step size for integration.
    IndependentVariableType maximumStepSize_;

    //! Safety factor for step size control
    IndependentVariableType safetyFactorForNextStepSize_;

    //! Maximum increase factor in time step in subsequent iterations.
    IndependentVariableType maximumFactorIncreaseForNextStepSize_;

    //! Minimum decrease factor in time step in subsequent iterations.
    IndependentVariableType minimumFactorDecreaseForNextStepSize_;

};

//! Class to define settings of variable step RK numerical integrator with scalar tolerances.
/*!
 *  Class to define settings of variable step RK numerical integrator with scalar tolerances.
 */
template< typename IndependentVariableType = double >
class RungeKuttaVariableStepSizeSettingsScalarTolerances: public RungeKuttaVariableStepSizeBaseSettings< IndependentVariableType >
{
public:

    //! Default constructor.
    /*!
     *  Constructor for variable step RK integrator settings with scalar tolerances.
     *  \param initialTime Start time (independent variable) of numerical integration.
     *  \param initialTimeStep Initial time (independent variable) step used in numerical integration. Adapted during integration.
     *  \param coefficientSet Coefficient set (butcher tableau) to use in integration.
     *  \param minimumStepSize Minimum step size for integration. Integration stops (exception thrown) if time step
     *      comes below this value.
     *  \param maximumStepSize Maximum step size for integration.
     *  \param relativeErrorTolerance Relative error tolerance for step size control, expressed as a scalar.
     *  \param absoluteErrorTolerance Absolute error tolerance for step size control, expressed as a scalar.
     *  \param saveFrequency Frequency at which to save the numerical integrated states (in units of i.e. per n integration
     *      time steps, with n = saveFrequency).
     *  \param assessTerminationOnMinorSteps Whether the propagation termination
     *      conditions should be evaluated during the intermediate sub-steps of the integrator (`true`) or only at the end of
     *      each integration step (`false`).
     *  \param safetyFactorForNextStepSize Safety factor for step size control.
     *  \param maximumFactorIncreaseForNextStepSize Maximum increase factor in time step in subsequent iterations.
     *  \param minimumFactorDecreaseForNextStepSize Minimum decrease factor in time step in subsequent iterations.
     */
    RungeKuttaVariableStepSizeSettingsScalarTolerances(
            const IndependentVariableType initialTime,
            const IndependentVariableType initialTimeStep,
            const numerical_integrators::RungeKuttaCoefficients::CoefficientSets coefficientSet,
            const IndependentVariableType minimumStepSize, const IndependentVariableType maximumStepSize,
            const IndependentVariableType relativeErrorTolerance = 1.0E-12,
            const IndependentVariableType absoluteErrorTolerance = 1.0E-12,
            const int saveFrequency = 1,
            const bool assessTerminationOnMinorSteps = false,
            const IndependentVariableType safetyFactorForNextStepSize = 0.8,
            const IndependentVariableType maximumFactorIncreaseForNextStepSize = 4.0,
            const IndependentVariableType minimumFactorDecreaseForNextStepSize = 0.1 ) :
        RungeKuttaVariableStepSizeBaseSettings< IndependentVariableType >(
            true, initialTime, initialTimeStep, coefficientSet, minimumStepSize, maximumStepSize, saveFrequency,
            assessTerminationOnMinorSteps, safetyFactorForNextStepSize,
            maximumFactorIncreaseForNextStepSize, minimumFactorDecreaseForNextStepSize ),
        relativeErrorTolerance_( relativeErrorTolerance ), absoluteErrorTolerance_( absoluteErrorTolerance )
    { }

    //! Constructor.
    /*!
     *  Constructor for variable step RK integrator settings with scalar tolerances (also requires the input of the integratorType,
     *  which has to be rungeKyttaVariableStepSize by definition).
     *  \param integratorType Type of numerical integrator.
     *  \param initialTime Start time (independent variable) of numerical integration.
     *  \param initialTimeStep Initial time (independent variable) step used in numerical integration. Adapted during integration.
     *  \param coefficientSet Coefficient set (butcher tableau) to use in integration.
     *  \param minimumStepSize Minimum step size for integration. Integration stops (exception thrown) if time step
     *      comes below this value.
     *  \param maximumStepSize Maximum step size for integration.
     *  \param relativeErrorTolerance Relative error tolerance for step size control, expressed as a scalar.
     *  \param absoluteErrorTolerance Absolute error tolerance for step size control, expressed as a scalar.
     *  \param saveFrequency Frequency at which to save the numerical integrated states (in units of i.e. per n integration
     *      time steps, with n = saveFrequency).
     *  \param assessTerminationOnMinorSteps Whether the propagation termination
     *      conditions should be evaluated during the intermediate sub-steps of the integrator (`true`) or only at the end of
     *      each integration step (`false`).
     *  \param safetyFactorForNextStepSize Safety factor for step size control.
     *  \param maximumFactorIncreaseForNextStepSize Maximum increase factor in time step in subsequent iterations.
     *  \param minimumFactorDecreaseForNextStepSize Minimum decrease factor in time step in subsequent iterations.
     */
    RungeKuttaVariableStepSizeSettingsScalarTolerances(
            const AvailableIntegrators integratorType,
            const IndependentVariableType initialTime,
            const IndependentVariableType initialTimeStep,
            const numerical_integrators::RungeKuttaCoefficients::CoefficientSets coefficientSet,
            const IndependentVariableType minimumStepSize, const IndependentVariableType maximumStepSize,
            const IndependentVariableType relativeErrorTolerance = 1.0E-12,
            const IndependentVariableType absoluteErrorTolerance = 1.0E-12,
            const int saveFrequency = 1,
            const bool assessTerminationOnMinorSteps = false,
            const IndependentVariableType safetyFactorForNextStepSize = 0.8,
            const IndependentVariableType maximumFactorIncreaseForNextStepSize = 4.0,
            const IndependentVariableType minimumFactorDecreaseForNextStepSize = 0.1 ) :
        RungeKuttaVariableStepSizeSettingsScalarTolerances(
            initialTime, initialTimeStep, coefficientSet, minimumStepSize, maximumStepSize,
            relativeErrorTolerance, absoluteErrorTolerance, saveFrequency,
            assessTerminationOnMinorSteps, safetyFactorForNextStepSize,
            maximumFactorIncreaseForNextStepSize, minimumFactorDecreaseForNextStepSize )
    {
        // Give error if integrator type is wrong
        if ( integratorType != rungeKuttaVariableStepSize )
        {
            throw std::runtime_error( "Error while creating numerical integrator. The integrator settings are of class "
                                      "RungeKuttaVariableStepSizeSettingsScalarTolerances, but the input integrator type is not of type "
                                      "rungeKuttaVariableStepSize." );
        }

        // Warn of different constructor
        std::cerr << "Warning in numerical integrator. The Runge-Kutta variable step size integrator settings no longer require the "
                     "input of the integrator type, i.e., rungeKuttaVariableStepSize. You can thus safely remove the first input, especially "
                     "if you do not want this warning to show up again. Note that this constructor will be removed in a "
                     "future release." << std::endl;
    }

    //! Destructor.
    /*!
     *  Destructor.
     */
    ~RungeKuttaVariableStepSizeSettingsScalarTolerances( ) { }

    //! Relative error tolerance for step size control.
    IndependentVariableType relativeErrorTolerance_;

    //! Absolute error tolerance for step size control.
    IndependentVariableType absoluteErrorTolerance_;

};

//! Alias for variable step RK numerical integrator with scalar tolerances (added for compatibility with old code).
template< typename IndependentVariableType = double >
using RungeKuttaVariableStepSizeSettings = RungeKuttaVariableStepSizeSettingsScalarTolerances< IndependentVariableType >;

//! Class to define settings of variable step RK numerical integrator with vector tolerances.
/*!
 *  Class to define settings of variable step RK numerical integrator with vector tolerances.
 */
template< typename IndependentVariableType = double, typename DependentVariableType = Eigen::VectorXd >
class RungeKuttaVariableStepSizeSettingsVectorTolerances: public RungeKuttaVariableStepSizeBaseSettings< IndependentVariableType >
{
public:

    //! Default constructor.
    /*!
     *  Constructor for variable step RK integrator settings with vector tolerances.
     *  \param initialTime Start time (independent variable) of numerical integration.
     *  \param initialTimeStep Initial time (independent variable) step used in numerical integration. Adapted during integration.
     *  \param coefficientSet Coefficient set (butcher tableau) to use in integration.
     *  \param minimumStepSize Minimum step size for integration. Integration stops (exception thrown) if time step
     *      comes below this value.
     *  \param maximumStepSize Maximum step size for integration.
     *  \param relativeErrorTolerance Relative error tolerance for step size control, expressed as a vector.
     *  \param absoluteErrorTolerance Absolute error tolerance for step size control, expressed as a vector.
     *  \param saveFrequency Frequency at which to save the numerical integrated states (in units of i.e. per n integration
     *      time steps, with n = saveFrequency).
     *  \param assessTerminationOnMinorSteps Whether the propagation termination
     *      conditions should be evaluated during the intermediate sub-steps of the integrator (`true`) or only at the end of
     *      each integration step (`false`).
     *  \param safetyFactorForNextStepSize Safety factor for step size control.
     *  \param maximumFactorIncreaseForNextStepSize Maximum increase factor in time step in subsequent iterations.
     *  \param minimumFactorDecreaseForNextStepSize Minimum decrease factor in time step in subsequent iterations.
     */
    RungeKuttaVariableStepSizeSettingsVectorTolerances(
            const IndependentVariableType initialTime,
            const IndependentVariableType initialTimeStep,
            const numerical_integrators::RungeKuttaCoefficients::CoefficientSets coefficientSet,
            const IndependentVariableType minimumStepSize, const IndependentVariableType maximumStepSize,
            const DependentVariableType& relativeErrorTolerance,
            const DependentVariableType& absoluteErrorTolerance,
            const int saveFrequency = 1,
            const bool assessTerminationOnMinorSteps = false,
            const IndependentVariableType safetyFactorForNextStepSize = 0.8,
            const IndependentVariableType maximumFactorIncreaseForNextStepSize = 4.0,
            const IndependentVariableType minimumFactorDecreaseForNextStepSize = 0.1 ) :
        RungeKuttaVariableStepSizeBaseSettings< IndependentVariableType >(
            false, initialTime, initialTimeStep, coefficientSet, minimumStepSize, maximumStepSize, saveFrequency,
            assessTerminationOnMinorSteps, safetyFactorForNextStepSize,
            maximumFactorIncreaseForNextStepSize, minimumFactorDecreaseForNextStepSize ),
        relativeErrorTolerance_( relativeErrorTolerance ), absoluteErrorTolerance_( absoluteErrorTolerance )
    { }

    //! Destructor.
    /*!
     *  Destructor.
     */
    ~RungeKuttaVariableStepSizeSettingsVectorTolerances( ) { }

    //! Relative error tolerance for step size control.
    DependentVariableType relativeErrorTolerance_;

    //! Absolute error tolerance for step size control.
    DependentVariableType absoluteErrorTolerance_;

};

template< typename IndependentVariableType = double >
class BulirschStoerIntegratorSettings: public IntegratorSettings< IndependentVariableType >
{
public:

    //! Constructor.
    /*!
     *  Constructor for variable step RK integrator settings.
     *  \param initialTime Start time (independent variable) of numerical integration.
     *  \param initialTimeStep Initial time (independent variable) step used in numerical integration. Adapted during integration.
     *  \param extrapolationSequence Type of sequence that is to be used for Bulirsch-Stoer integrator.
     *  \param maximumNumberOfSteps Number of entries in the sequence, e.g. number of integrations used for a single
     *      extrapolation.
     *  \param minimumStepSize Minimum step size for integration. Integration stops (exception thrown) if time step
     *      comes below this value.
     *  \param maximumStepSize Maximum step size for integration.
     *  \param relativeErrorTolerance Relative error tolerance for step size control.
     *  \param absoluteErrorTolerance Absolute error tolerance for step size control.
     *  \param saveFrequency Frequency at which to save the numerical integrated states (in units of i.e. per n integration
     *      time steps, with n = saveFrequency).
     *  \param assessTerminationOnMinorSteps Whether the propagation termination
     *      conditions should be evaluated during the intermediate sub-steps of the integrator (`true`) or only at the end of
     *      each integration step (`false`).
     *  \param safetyFactorForNextStepSize Safety factor for step size control.
     *  \param maximumFactorIncreaseForNextStepSize Maximum increase factor in time step in subsequent iterations.
     *  \param minimumFactorDecreaseForNextStepSize Minimum decrease factor in time step in subsequent iterations.
     */
    BulirschStoerIntegratorSettings(
            const IndependentVariableType initialTime,
            const IndependentVariableType initialTimeStep,
            const ExtrapolationMethodStepSequences extrapolationSequence,
            const unsigned int maximumNumberOfSteps,
            const IndependentVariableType minimumStepSize, const IndependentVariableType maximumStepSize,
            const IndependentVariableType relativeErrorTolerance = 1.0E-12,
            const IndependentVariableType absoluteErrorTolerance = 1.0E-12,
            const int saveFrequency = 1,
            const bool assessTerminationOnMinorSteps = false,
            const IndependentVariableType safetyFactorForNextStepSize = 0.7,
            const IndependentVariableType maximumFactorIncreaseForNextStepSize = 10.0,
            const IndependentVariableType minimumFactorDecreaseForNextStepSize = 0.1 ):
        IntegratorSettings< IndependentVariableType >(
            bulirschStoer, initialTime, initialTimeStep, saveFrequency,
            assessTerminationOnMinorSteps ),
        extrapolationSequence_( extrapolationSequence ), maximumNumberOfSteps_( maximumNumberOfSteps ),
        minimumStepSize_( minimumStepSize ), maximumStepSize_( maximumStepSize ),
        relativeErrorTolerance_( relativeErrorTolerance ), absoluteErrorTolerance_( absoluteErrorTolerance ),
        safetyFactorForNextStepSize_( safetyFactorForNextStepSize ),
        maximumFactorIncreaseForNextStepSize_( maximumFactorIncreaseForNextStepSize ),
        minimumFactorDecreaseForNextStepSize_( minimumFactorDecreaseForNextStepSize ){ }

    //! Destructor.
    /*!
     *  Destructor.
     */
    ~BulirschStoerIntegratorSettings( ){ }

    //! Type of sequence that is to be used for Bulirsch-Stoer integrator
    ExtrapolationMethodStepSequences extrapolationSequence_;

    //! Number of entries in the sequence, e.g. number of integrations used for a single extrapolation.
    unsigned int maximumNumberOfSteps_;

    //! Minimum step size for integration.
    /*!
     *  Minimum step size for integration. Integration stops (exception thrown) if time step comes below this value.
     */
    const IndependentVariableType minimumStepSize_;

    //! Maximum step size for integration.
    const IndependentVariableType maximumStepSize_;

    //! Relative error tolerance for step size control
    const IndependentVariableType relativeErrorTolerance_;

    //! Absolute error tolerance for step size control
    const IndependentVariableType absoluteErrorTolerance_;

    //! Safety factor for step size control
    const IndependentVariableType safetyFactorForNextStepSize_;

    //! Maximum increase factor in time step in subsequent iterations.
    const IndependentVariableType maximumFactorIncreaseForNextStepSize_;

    //! Minimum decrease factor in time step in subsequent iterations.
    const IndependentVariableType minimumFactorDecreaseForNextStepSize_;

};

//! Class to define settings of variable step ABAM numerical integrator
/*!
 *  Class to define settings of variable step ABAM  numerical integrator,
 *  for instance for use in numerical integration of equations of motion/
 *  variational equations.
 */
template< typename IndependentVariableType = double >
class AdamsBashforthMoultonSettings: public IntegratorSettings< IndependentVariableType >
{
public:

    //! Constructor
    /*!
     *  Constructor for variable step RK integrator settings.
     *  \param initialTime Start time (independent variable) of numerical integration.
     *  \param initialTimeStep Initial time (independent variable) step used in numerical integration. Adapted during integration.
     *  \param minimumStepSize Minimum step size for integration. Integration stops (exception thrown) if time step
     *      comes below this value.
     *  \param maximumStepSize Maximum step size for integration.
     *  \param relativeErrorTolerance Relative error tolerance for step size control.
     *  \param absoluteErrorTolerance Absolute error tolerance for step size control.
     *  \param minimumOrder Minimum order of integrator (default 6).
     *  \param maximumOrder Maximum order of integrator (default 11).
     *  \param saveFrequency Frequency at which to save the numerical integrated states (in units of i.e. per n integration
     *      time steps, with n = saveFrequency).
     *  \param assessTerminationOnMinorSteps Whether the propagation termination
     *      conditions should be evaluated during the intermediate sub-steps of the integrator (`true`) or only at the end of
     *      each integration step (`false`).
     *  \param bandwidth Maximum error factor for doubling the stepsize (default: 200).
     */
    AdamsBashforthMoultonSettings(
            const IndependentVariableType initialTime,
            const IndependentVariableType initialTimeStep,
            const IndependentVariableType minimumStepSize,
            const IndependentVariableType maximumStepSize,
            const IndependentVariableType relativeErrorTolerance = 1.0E-12,
            const IndependentVariableType absoluteErrorTolerance = 1.0E-12,
            const int minimumOrder = 6,
            const int maximumOrder = 11,
            const int saveFrequency = 1,
            const bool assessTerminationOnMinorSteps = false,
            const IndependentVariableType bandwidth = 200. ):
        IntegratorSettings< IndependentVariableType >(
            adamsBashforthMoulton, initialTime, initialTimeStep, saveFrequency,
            assessTerminationOnMinorSteps ),
        minimumStepSize_( minimumStepSize ), maximumStepSize_( maximumStepSize ),
        relativeErrorTolerance_( relativeErrorTolerance ), absoluteErrorTolerance_( absoluteErrorTolerance ),
        minimumOrder_( minimumOrder ), maximumOrder_( maximumOrder ),
        bandwidth_( bandwidth ) { }

    //! Destructor
    /*!
     *  Destructor
     */
    ~AdamsBashforthMoultonSettings( ){ }

    //! Minimum step size for integration.
    /*!
     *  Minimum step size for integration. Integration stops (exception thrown) if time step comes below this value.
     */
    IndependentVariableType minimumStepSize_;

    //! Maximum step size for integration.
    IndependentVariableType maximumStepSize_;

    //! Relative error tolerance for step size control
    IndependentVariableType relativeErrorTolerance_;

    //! Absolute error tolerance for step size control
    IndependentVariableType absoluteErrorTolerance_;

    //! Minimum order of integrator
    const int minimumOrder_;

    //! Maximum order of integrator
    const int maximumOrder_;

    //! Safety factor for step size control
    IndependentVariableType bandwidth_;

};

template< typename IndependentVariableType = double >
std::shared_ptr< IntegratorSettings< IndependentVariableType > > eulerSettings(
        const IndependentVariableType initialTime,
        const IndependentVariableType initialTimeStep,
        const int saveFrequency = 1,
        const bool assessTerminationOnMinorSteps = false )
{
    return std::make_shared< IntegratorSettings< IndependentVariableType > >(
                euler, initialTime, initialTimeStep, saveFrequency, assessTerminationOnMinorSteps );
}

template< typename IndependentVariableType = double >
std::shared_ptr< IntegratorSettings< IndependentVariableType > > rungeKutta4Settings(
        const IndependentVariableType initialTime,
        const IndependentVariableType initialTimeStep,
        const int saveFrequency = 1,
        const bool assessTerminationOnMinorSteps = false )
{
    return std::make_shared< IntegratorSettings< IndependentVariableType > >(
                rungeKutta4, initialTime, initialTimeStep, saveFrequency, assessTerminationOnMinorSteps );
}

template< typename IndependentVariableType = double >
std::shared_ptr< IntegratorSettings< IndependentVariableType > > rungeKuttaVariableStepSettings(
				const IndependentVariableType initialTime,
				const IndependentVariableType initialTimeStep,
				const numerical_integrators::RungeKuttaCoefficients::CoefficientSets coefficientSet,
				const IndependentVariableType minimumStepSize, const IndependentVariableType maximumStepSize,
				const IndependentVariableType& relativeErrorTolerance,
				const IndependentVariableType& absoluteErrorTolerance,
				const int saveFrequency = 1,
				const bool assessTerminationOnMinorSteps = false,
				const IndependentVariableType safetyFactorForNextStepSize = 0.8,
				const IndependentVariableType maximumFactorIncreaseForNextStepSize = 4.0,
				const IndependentVariableType minimumFactorDecreaseForNextStepSize = 0.1 )
{
<<<<<<< HEAD
    return std::make_shared< RungeKuttaVariableStepSizeSettingsScalarTolerances<
=======
		return std::make_shared< RungeKuttaVariableStepSizeSettingsScalarTolerances<
						IndependentVariableType > >(
								initialTime, initialTimeStep,
								coefficientSet, minimumStepSize, maximumStepSize,
								relativeErrorTolerance, absoluteErrorTolerance,
								saveFrequency, assessTerminationOnMinorSteps, safetyFactorForNextStepSize,
								maximumFactorIncreaseForNextStepSize, minimumFactorDecreaseForNextStepSize );
}

template< typename IndependentVariableType = double, typename DependentVariableType = Eigen::VectorXd >
std::shared_ptr< IntegratorSettings< IndependentVariableType > > rungeKuttaVariableStepSettings(
        const IndependentVariableType initialTime,
        const IndependentVariableType initialTimeStep,
        const numerical_integrators::RungeKuttaCoefficients::CoefficientSets coefficientSet,
        const IndependentVariableType minimumStepSize, const IndependentVariableType maximumStepSize,
        const DependentVariableType& relativeErrorTolerance,
        const DependentVariableType& absoluteErrorTolerance,
        const int saveFrequency = 1,
        const bool assessTerminationOnMinorSteps = false,
        const IndependentVariableType safetyFactorForNextStepSize = 0.8,
        const IndependentVariableType maximumFactorIncreaseForNextStepSize = 4.0,
        const IndependentVariableType minimumFactorDecreaseForNextStepSize = 0.1 )
{
    return std::make_shared< RungeKuttaVariableStepSizeSettingsVectorTolerances<
>>>>>>> 816e8844
            IndependentVariableType > >(
                initialTime, initialTimeStep,
                coefficientSet, minimumStepSize, maximumStepSize,
                relativeErrorTolerance, absoluteErrorTolerance,
                saveFrequency, assessTerminationOnMinorSteps, safetyFactorForNextStepSize,
                maximumFactorIncreaseForNextStepSize, minimumFactorDecreaseForNextStepSize );
}

template< typename IndependentVariableType = double >
std::shared_ptr< IntegratorSettings< IndependentVariableType > > bulirschStoerIntegratorSettings(
        const IndependentVariableType initialTime,
        const IndependentVariableType initialTimeStep,
        const ExtrapolationMethodStepSequences extrapolationSequence,
        const unsigned int maximumNumberOfSteps,
        const IndependentVariableType minimumStepSize, const IndependentVariableType maximumStepSize,
        const IndependentVariableType relativeErrorTolerance = 1.0E-12,
        const IndependentVariableType absoluteErrorTolerance = 1.0E-12,
        const int saveFrequency = 1,
        const bool assessTerminationOnMinorSteps = false,
        const IndependentVariableType safetyFactorForNextStepSize = 0.7,
        const IndependentVariableType maximumFactorIncreaseForNextStepSize = 10.0,
        const IndependentVariableType minimumFactorDecreaseForNextStepSize = 0.1 )
{
    return std::make_shared< BulirschStoerIntegratorSettings< IndependentVariableType > >(
                initialTime, initialTimeStep,
                extrapolationSequence, maximumNumberOfSteps,
                minimumStepSize, maximumStepSize,
                relativeErrorTolerance, absoluteErrorTolerance,
                saveFrequency,  assessTerminationOnMinorSteps,
                safetyFactorForNextStepSize,
                maximumFactorIncreaseForNextStepSize,
                minimumFactorDecreaseForNextStepSize );
}

template< typename IndependentVariableType = double >
std::shared_ptr< IntegratorSettings< IndependentVariableType > > adamsBashforthMoultoSettings(
        const IndependentVariableType initialTime,
        const IndependentVariableType initialTimeStep,
        const IndependentVariableType minimumStepSize,
        const IndependentVariableType maximumStepSize,
        const IndependentVariableType relativeErrorTolerance = 1.0E-12,
        const IndependentVariableType absoluteErrorTolerance = 1.0E-12,
        const int minimumOrder = 6,
        const int maximumOrder = 11,
        const int saveFrequency = 1,
        const bool assessTerminationOnMinorSteps = false,
        const IndependentVariableType bandwidth = 200. )
{
    return std::make_shared< AdamsBashforthMoultonSettings< IndependentVariableType > >(
                initialTime, initialTimeStep,
                minimumStepSize, maximumStepSize,
                relativeErrorTolerance, absoluteErrorTolerance,
                minimumOrder, maximumOrder,
                saveFrequency,assessTerminationOnMinorSteps, bandwidth );
}

//! Function to create a numerical integrator.
/*!
 *  Function to create a numerical integrator from given integrator settings, state derivative function and initial state.
 *  \param stateDerivativeFunction Function returning the state derivative from current time and state.
 *  \param initialState Initial state for numerical integration.
 *  \param integratorSettings Settings for numerical integrator.
 *  \return Numerical integrator object.
 */
template< typename IndependentVariableType, typename DependentVariableType,
          typename IndependentVariableStepType = IndependentVariableType >
std::shared_ptr< numerical_integrators::NumericalIntegrator< IndependentVariableType, DependentVariableType,
DependentVariableType, IndependentVariableStepType > > createIntegrator(
        std::function< DependentVariableType(
            const IndependentVariableType, const DependentVariableType& ) > stateDerivativeFunction,
        const DependentVariableType initialState,
        std::shared_ptr< IntegratorSettings< IndependentVariableType > > integratorSettings )
{
    // Declare eventual output
    std::shared_ptr< NumericalIntegrator
            < IndependentVariableType, DependentVariableType, DependentVariableType, IndependentVariableStepType > > integrator;

    // Retrieve requested type of integrator
    switch( integratorSettings->integratorType_ )
    {
    case euler:
    {
        // Create Euler integrator
        integrator = std::make_shared< EulerIntegrator
                < IndependentVariableType, DependentVariableType, DependentVariableType, IndependentVariableStepType > >
                ( stateDerivativeFunction, integratorSettings->initialTime_, initialState ) ;
        break;
    }
    case rungeKutta4:
    {
        // Create Runge-Kutta 4 integrator
        integrator = std::make_shared< RungeKutta4Integrator
                < IndependentVariableType, DependentVariableType, DependentVariableType, IndependentVariableStepType > >
                ( stateDerivativeFunction, integratorSettings->initialTime_, initialState ) ;
        break;
    }
    case rungeKuttaVariableStepSize:
    {
        // Cast integrator
        std::shared_ptr< RungeKuttaVariableStepSizeBaseSettings< IndependentVariableType > >
                variableStepIntegratorSettings = std::dynamic_pointer_cast< RungeKuttaVariableStepSizeBaseSettings<
                IndependentVariableType > >( integratorSettings );

        // Check input consistency
        if ( variableStepIntegratorSettings == nullptr )
        {
            throw std::runtime_error( "Error, type of integrator settings (rungeKuttaVariableStepSize) not compatible with "
                                      "selected integrator (derived class of IntegratorSettings must be "
                                      "RungeKuttaVariableStepSizeBaseSettings for this type)." );
        }

        // Get requested RK coefficients
        RungeKuttaCoefficients coefficients = RungeKuttaCoefficients::get( variableStepIntegratorSettings->coefficientSet_ );

        // Check which constructor is being used
        if ( variableStepIntegratorSettings->areTolerancesDefinedAsScalar_ )
        {
            // Settings with scalar tolerances
            std::shared_ptr< RungeKuttaVariableStepSizeSettingsScalarTolerances< IndependentVariableType > >
                    scalarTolerancesIntegratorSettings = std::dynamic_pointer_cast<
                    RungeKuttaVariableStepSizeSettingsScalarTolerances< IndependentVariableType > >( variableStepIntegratorSettings );

            // Check input consistency
            if ( scalarTolerancesIntegratorSettings == nullptr )
            {
                throw std::runtime_error( "Error while creating Runge-Kutta variable step size integrator. Input class must be of "
                                          "RungeKuttaVariableStepSizeSettingsScalarTolerances type." );
            }

            // Create Runge-Kutta integrator with scalar tolerances
            integrator = std::make_shared< RungeKuttaVariableStepSizeIntegrator
                    < IndependentVariableType, DependentVariableType, DependentVariableType, IndependentVariableStepType > >
                    ( coefficients, stateDerivativeFunction, integratorSettings->initialTime_, initialState,
                      static_cast< IndependentVariableStepType >( scalarTolerancesIntegratorSettings->minimumStepSize_ ),
                      static_cast< IndependentVariableStepType >( scalarTolerancesIntegratorSettings->maximumStepSize_ ),
                      static_cast< typename DependentVariableType::Scalar >( scalarTolerancesIntegratorSettings->relativeErrorTolerance_ ),
                      static_cast< typename DependentVariableType::Scalar >( scalarTolerancesIntegratorSettings->absoluteErrorTolerance_ ),
                      static_cast< IndependentVariableStepType >( scalarTolerancesIntegratorSettings->safetyFactorForNextStepSize_ ),
                      static_cast< IndependentVariableStepType >( scalarTolerancesIntegratorSettings->maximumFactorIncreaseForNextStepSize_ ),
                      static_cast< IndependentVariableStepType >( scalarTolerancesIntegratorSettings->minimumFactorDecreaseForNextStepSize_ ) );
        }
        else
        {
            // Settings with vector tolerances
            std::shared_ptr< RungeKuttaVariableStepSizeSettingsVectorTolerances< IndependentVariableType, DependentVariableType > >
                    vectorTolerancesIntegratorSettings = std::dynamic_pointer_cast<
                    RungeKuttaVariableStepSizeSettingsVectorTolerances< IndependentVariableType, DependentVariableType > >(
                        variableStepIntegratorSettings );

            // Check input consistency
            if ( vectorTolerancesIntegratorSettings == nullptr )
            {
                throw std::runtime_error( "Error while creating Runge-Kutta variable step size integrator. Input class must be of "
                                          "RungeKuttaVariableStepSizeSettingsVectorTolerances type." );
            }

            // Check that sizes of tolerances and initial state match
            DependentVariableType relativeErrorTolerance = vectorTolerancesIntegratorSettings->relativeErrorTolerance_.template cast<
                    typename DependentVariableType::Scalar >( );
            DependentVariableType absoluteErrorTolerance = vectorTolerancesIntegratorSettings->absoluteErrorTolerance_.template cast<
                    typename DependentVariableType::Scalar >( );
            if ( ( relativeErrorTolerance.rows( ) != initialState.rows( ) ) ||
                 ( relativeErrorTolerance.cols( ) != initialState.cols( ) ) ||
                 ( absoluteErrorTolerance.rows( ) != initialState.rows( ) ) ||
                 ( absoluteErrorTolerance.cols( ) != initialState.cols( ) ) )
            {
                throw std::runtime_error( "Error while creating Runge-Kutta variable step size integrator. The sizes of the "
                                          "relative and absolute tolerance vectors do not match the size of the initial state. "
                                          "This could be the case if you are propagating more than just one state, e.g., translational "
                                          "and/or rotational dynamics and mass, or more than one body." );
            }

            // Create Runge-Kutta integrator with vector tolerances
            integrator = std::make_shared< RungeKuttaVariableStepSizeIntegrator
                    < IndependentVariableType, DependentVariableType, DependentVariableType, IndependentVariableStepType > >
                    ( coefficients, stateDerivativeFunction, integratorSettings->initialTime_, initialState,
                      static_cast< IndependentVariableStepType >( vectorTolerancesIntegratorSettings->minimumStepSize_ ),
                      static_cast< IndependentVariableStepType >( vectorTolerancesIntegratorSettings->maximumStepSize_ ),
                      relativeErrorTolerance, absoluteErrorTolerance,
                      static_cast< IndependentVariableStepType >( vectorTolerancesIntegratorSettings->safetyFactorForNextStepSize_ ),
                      static_cast< IndependentVariableStepType >( vectorTolerancesIntegratorSettings->maximumFactorIncreaseForNextStepSize_ ),
                      static_cast< IndependentVariableStepType >( vectorTolerancesIntegratorSettings->minimumFactorDecreaseForNextStepSize_ ) );
        }
        break;
    }
    case bulirschStoer:
    {
        // Check input consistency
        std::shared_ptr< BulirschStoerIntegratorSettings< IndependentVariableType > > bulirschStoerIntegratorSettings =
                std::dynamic_pointer_cast< BulirschStoerIntegratorSettings< IndependentVariableType > >(
                    integratorSettings );

        // Check that integrator type has been cast properly
        if ( bulirschStoerIntegratorSettings == nullptr )
        {
            throw std::runtime_error( "Error, type of integrator settings (bulirschStoer) not compatible with "
                                      "selected integrator (derived class of IntegratorSettings must be BulirschStoerIntegratorSettings "
                                      "for this type)." );
        }
        else
        {
            integrator = std::make_shared< BulirschStoerVariableStepSizeIntegrator
                    < IndependentVariableType, DependentVariableType, DependentVariableType, IndependentVariableStepType > >
                    ( getBulirschStoerStepSequence( bulirschStoerIntegratorSettings->extrapolationSequence_,
                                                    bulirschStoerIntegratorSettings->maximumNumberOfSteps_ ),
                      stateDerivativeFunction, integratorSettings->initialTime_, initialState,
                      static_cast< IndependentVariableStepType >( bulirschStoerIntegratorSettings->minimumStepSize_ ),
                      static_cast< IndependentVariableStepType >( bulirschStoerIntegratorSettings->maximumStepSize_ ),
                      bulirschStoerIntegratorSettings->relativeErrorTolerance_,
                      bulirschStoerIntegratorSettings->absoluteErrorTolerance_,
                      static_cast< IndependentVariableStepType >( bulirschStoerIntegratorSettings->safetyFactorForNextStepSize_ ),
                      static_cast< IndependentVariableStepType >( bulirschStoerIntegratorSettings->maximumFactorIncreaseForNextStepSize_ ),
                      static_cast< IndependentVariableStepType >( bulirschStoerIntegratorSettings->minimumFactorDecreaseForNextStepSize_ ) );
        }
        break;
    }
    case adamsBashforthMoulton:
    {
        // Check input consistency
        std::shared_ptr< AdamsBashforthMoultonSettings< IndependentVariableType > > adamsBashforthMoultonIntegratorSettings =
                std::dynamic_pointer_cast< AdamsBashforthMoultonSettings< IndependentVariableType > >(
                    integratorSettings );

        // Check that integrator type has been cast properly
        if ( adamsBashforthMoultonIntegratorSettings == nullptr )
        {
            throw std::runtime_error( "Error, type of integrator settings (AdamsBashforthMoultonSettings) not compatible with "
                                      "selected integrator (derived class of IntegratorSettings must be AdamsBashforthMoultonSettings "
                                      "for this type)." );
        }
        else
        {
            // Create integrator
            integrator = std::make_shared< AdamsBashforthMoultonIntegrator
                    < IndependentVariableType, DependentVariableType, DependentVariableType, IndependentVariableStepType > >
                    ( stateDerivativeFunction, integratorSettings->initialTime_, initialState,
                      static_cast< IndependentVariableStepType >( adamsBashforthMoultonIntegratorSettings->minimumStepSize_ ),
                      static_cast< IndependentVariableStepType >( adamsBashforthMoultonIntegratorSettings->maximumStepSize_ ),
                      adamsBashforthMoultonIntegratorSettings->relativeErrorTolerance_,
                      adamsBashforthMoultonIntegratorSettings->absoluteErrorTolerance_ ,
                      static_cast< IndependentVariableStepType >( adamsBashforthMoultonIntegratorSettings->bandwidth_ ) );

            std::dynamic_pointer_cast< AdamsBashforthMoultonIntegrator
                    < IndependentVariableType, DependentVariableType, DependentVariableType, IndependentVariableStepType > >(
                        integrator )->setMinimumOrder( adamsBashforthMoultonIntegratorSettings->minimumOrder_ );
            std::dynamic_pointer_cast< AdamsBashforthMoultonIntegrator
                    < IndependentVariableType, DependentVariableType, DependentVariableType, IndependentVariableStepType > >(
                        integrator )->setMaximumOrder( adamsBashforthMoultonIntegratorSettings->maximumOrder_ );

            if ( adamsBashforthMoultonIntegratorSettings->minimumOrder_ == adamsBashforthMoultonIntegratorSettings->maximumOrder_ )
            {
                std::dynamic_pointer_cast< AdamsBashforthMoultonIntegrator
                        < IndependentVariableType, DependentVariableType, DependentVariableType, IndependentVariableStepType > >(
                            integrator )->setFixedOrder( true );
            }

            if ( adamsBashforthMoultonIntegratorSettings->minimumStepSize_ ==
                 adamsBashforthMoultonIntegratorSettings->maximumStepSize_ )
            {
                std::dynamic_pointer_cast< AdamsBashforthMoultonIntegrator
                        < IndependentVariableType, DependentVariableType, DependentVariableType, IndependentVariableStepType > >(
                            integrator )->setFixedStepSize( true );
            }
        }
        break;
    }
    default:
        throw std::runtime_error( "Error, integrator " +  std::to_string( integratorSettings->integratorType_ ) + " not found." );
    }

    // Check that assignment of integrator went well
    if ( integrator == nullptr )
    {
        throw std::runtime_error( "Error while creating integrator. The resulting integrator pointer is null." );
    }

    // Give back integrator
    return integrator;
}


extern template std::shared_ptr< numerical_integrators::NumericalIntegrator< double, Eigen::VectorXd,
                                                                             Eigen::VectorXd, double > > createIntegrator< double, Eigen::VectorXd, double >(
        std::function< Eigen::VectorXd( const double, const Eigen::VectorXd& ) > stateDerivativeFunction,
        const Eigen::VectorXd initialState, std::shared_ptr< IntegratorSettings< double > > integratorSettings );

extern template std::shared_ptr< numerical_integrators::NumericalIntegrator< double, Eigen::Matrix< long double, Eigen::Dynamic, 1 >,
                                                                             Eigen::Matrix< long double, Eigen::Dynamic, 1 >, double > > createIntegrator< double, Eigen::Matrix< long double, Eigen::Dynamic, 1 >, double >(
        std::function< Eigen::Matrix< long double, Eigen::Dynamic, 1 >(
            const double, const Eigen::Matrix< long double, Eigen::Dynamic, 1 >& ) > stateDerivativeFunction,
        const Eigen::Matrix< long double, Eigen::Dynamic, 1 > initialState, std::shared_ptr< IntegratorSettings< double > > integratorSettings );

extern template std::shared_ptr< numerical_integrators::NumericalIntegrator< Time, Eigen::VectorXd,
                                                                             Eigen::VectorXd, long double > > createIntegrator< Time, Eigen::VectorXd, long double >(
        std::function< Eigen::VectorXd( const Time, const Eigen::VectorXd& ) > stateDerivativeFunction,
        const Eigen::VectorXd initialState, std::shared_ptr< IntegratorSettings< Time > > integratorSettings );

extern template std::shared_ptr< numerical_integrators::NumericalIntegrator< Time, Eigen::Matrix< long double, Eigen::Dynamic, 1 >,
                                                                             Eigen::Matrix< long double, Eigen::Dynamic, 1 >, long double > > createIntegrator< Time, Eigen::Matrix< long double, Eigen::Dynamic, 1 >, long double >(
        std::function< Eigen::Matrix< long double, Eigen::Dynamic, 1 >(
            const Time, const Eigen::Matrix< long double, Eigen::Dynamic, 1 >& ) > stateDerivativeFunction,
        const Eigen::Matrix< long double, Eigen::Dynamic, 1 > initialState, std::shared_ptr< IntegratorSettings< Time > > integratorSettings );
} // namespace numerical_integrators

} // namespace tudat

#endif // TUDAT_CREATENUMERICALINTEGRATOR_H<|MERGE_RESOLUTION|>--- conflicted
+++ resolved
@@ -576,28 +576,25 @@
 
 template< typename IndependentVariableType = double >
 std::shared_ptr< IntegratorSettings< IndependentVariableType > > rungeKuttaVariableStepSettings(
-				const IndependentVariableType initialTime,
-				const IndependentVariableType initialTimeStep,
-				const numerical_integrators::RungeKuttaCoefficients::CoefficientSets coefficientSet,
-				const IndependentVariableType minimumStepSize, const IndependentVariableType maximumStepSize,
-				const IndependentVariableType& relativeErrorTolerance,
-				const IndependentVariableType& absoluteErrorTolerance,
-				const int saveFrequency = 1,
-				const bool assessTerminationOnMinorSteps = false,
-				const IndependentVariableType safetyFactorForNextStepSize = 0.8,
-				const IndependentVariableType maximumFactorIncreaseForNextStepSize = 4.0,
-				const IndependentVariableType minimumFactorDecreaseForNextStepSize = 0.1 )
-{
-<<<<<<< HEAD
+        const IndependentVariableType initialTime,
+        const IndependentVariableType initialTimeStep,
+        const numerical_integrators::RungeKuttaCoefficients::CoefficientSets coefficientSet,
+        const IndependentVariableType minimumStepSize, const IndependentVariableType maximumStepSize,
+        const IndependentVariableType& relativeErrorTolerance,
+        const IndependentVariableType& absoluteErrorTolerance,
+        const int saveFrequency = 1,
+        const bool assessTerminationOnMinorSteps = false,
+        const IndependentVariableType safetyFactorForNextStepSize = 0.8,
+        const IndependentVariableType maximumFactorIncreaseForNextStepSize = 4.0,
+        const IndependentVariableType minimumFactorDecreaseForNextStepSize = 0.1 )
+{
     return std::make_shared< RungeKuttaVariableStepSizeSettingsScalarTolerances<
-=======
-		return std::make_shared< RungeKuttaVariableStepSizeSettingsScalarTolerances<
-						IndependentVariableType > >(
-								initialTime, initialTimeStep,
-								coefficientSet, minimumStepSize, maximumStepSize,
-								relativeErrorTolerance, absoluteErrorTolerance,
-								saveFrequency, assessTerminationOnMinorSteps, safetyFactorForNextStepSize,
-								maximumFactorIncreaseForNextStepSize, minimumFactorDecreaseForNextStepSize );
+            IndependentVariableType > >(
+                initialTime, initialTimeStep,
+                coefficientSet, minimumStepSize, maximumStepSize,
+                relativeErrorTolerance, absoluteErrorTolerance,
+                saveFrequency, assessTerminationOnMinorSteps, safetyFactorForNextStepSize,
+                maximumFactorIncreaseForNextStepSize, minimumFactorDecreaseForNextStepSize );
 }
 
 template< typename IndependentVariableType = double, typename DependentVariableType = Eigen::VectorXd >
@@ -615,8 +612,7 @@
         const IndependentVariableType minimumFactorDecreaseForNextStepSize = 0.1 )
 {
     return std::make_shared< RungeKuttaVariableStepSizeSettingsVectorTolerances<
->>>>>>> 816e8844
-            IndependentVariableType > >(
+            IndependentVariableType, DependentVariableType > >(
                 initialTime, initialTimeStep,
                 coefficientSet, minimumStepSize, maximumStepSize,
                 relativeErrorTolerance, absoluteErrorTolerance,
