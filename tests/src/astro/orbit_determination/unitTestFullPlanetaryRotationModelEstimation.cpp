/*    Copyright (c) 2010-2019, Delft University of Technology
 *    All rigths reserved
 *
 *    This file is part of the Tudat. Redistribution and use in source and
 *    binary forms, with or without modification, are permitted exclusively
 *    under the terms of the Modified BSD license. You should have received
 *    a copy of the license with this file. If not, please or visit:
 *    http://tudat.tudelft.nl/LICENSE.
 */

#define BOOST_TEST_DYN_LINK
#define BOOST_TEST_MAIN

#include <string>
#include <thread>

#include <limits>

#include <boost/make_shared.hpp>
#include <boost/test/unit_test.hpp>

#include "tudat/basics/testMacros.h"
#include "tudat/simulation/estimation.h"
#include "tudat/astro/orbit_determination/estimatable_parameters/periodicSpinVariation.h"


namespace tudat
{

namespace unit_tests
{

BOOST_AUTO_TEST_SUITE( test_full_planetary_rotational_parameters_estimation )

//Using declarations.
using namespace tudat::observation_models;
using namespace tudat::orbit_determination;
using namespace tudat::estimatable_parameters;
using namespace tudat::interpolators;
using namespace tudat::numerical_integrators;
using namespace tudat::spice_interface;
using namespace tudat::simulation_setup;
using namespace tudat::orbital_element_conversions;
using namespace tudat::ephemerides;
using namespace tudat::propagators;
using namespace tudat::basic_astrodynamics;
using namespace tudat::coordinate_conversions;
using namespace tudat::ground_stations;
using namespace tudat::observation_models;
using namespace tudat;


//! Unit test to check if periodic spin variation, polar motion, and free-core factor/ampliture
//! (for a full planetary rotational model) are estimated correctly. Translatuonal state estimation is included for interface
//! consistency only
BOOST_AUTO_TEST_CASE( test_FullPlanetaryRotationalParameters )
{
    //Load spice kernels.
    std::string kernelsPath = paths::getSpiceKernelPath( );
    spice_interface::loadStandardSpiceKernels( );

    //Define environment settings
    std::vector< std::string > bodyNames;
    bodyNames.push_back( "Earth" );
    bodyNames.push_back( "Mars" );
    bodyNames.push_back( "Sun" );
    bodyNames.push_back( "Moon" );

    // Specify total time
    double initialEphemerisTime = 0.0;
    double finalEphemerisTime = 1000.0 * 86400.0;
    double maximumTimeStep = 86400.0;
    double buffer = 10.0 * maximumTimeStep;
    // Set-up different cases with various parameters to estimate.
    for ( int testCase = 0 ; testCase < 3 ; testCase++ )
    {
        // Create body objects; Mars with high-accuracy rotation model
        BodyListSettings bodySettings =
                getDefaultBodySettings( bodyNames, initialEphemerisTime - buffer, finalEphemerisTime + buffer );
        bodySettings.at( "Mars" )->rotationModelSettings = getHighAccuracyMarsRotationModel( );
        SystemOfBodies bodies = createSystemOfBodies( bodySettings );


        // Create ground stations
        std::pair< std::string, std::string > grazStation = std::pair< std::string, std::string >( "Earth", "" );
        std::pair< std::string, std::string > mslStation = std::pair< std::string, std::string >( "Mars", "MarsStation" );
        createGroundStation( bodies.at( "Mars" ), "MarsStation", ( Eigen::Vector3d( ) << 100.0, 0.5, 2.1 ).finished( ),
                             coordinate_conversions::geodetic_position );

        // Set accelerations between bodies that are to be taken into account.
        SelectedAccelerationMap accelerationMap;
        std::map< std::string, std::vector< std::shared_ptr< AccelerationSettings > > > accelerationsOfEarth;
        accelerationsOfEarth[ "Sun" ].push_back( std::make_shared< AccelerationSettings >( point_mass_gravity ) );
        accelerationsOfEarth[ "Moon" ].push_back( std::make_shared< AccelerationSettings >( point_mass_gravity ) );
        accelerationMap[ "Earth" ] = accelerationsOfEarth;

        // Set bodies for which initial state is to be estimated and integrated.
        std::vector< std::string > bodiesToEstimate;
        bodiesToEstimate.push_back( "Earth" );
        std::vector< std::string > bodiesToIntegrate;
        bodiesToIntegrate.push_back( "Earth" );

        // Define propagator settings.
        std::vector< std::string > centralBodies; centralBodies.push_back( "SSB" );
        AccelerationMap accelerationModelMap = createAccelerationModelsMap( bodies, accelerationMap, bodiesToIntegrate, centralBodies );
        Eigen::VectorXd initialState = getInitialStateOfBody< double, double>(
                    bodiesToIntegrate.at( 0 ), centralBodies.at( 0 ), bodies, initialEphemerisTime );
        std::shared_ptr< PropagatorSettings< double > > propagatorSettings =
                std::make_shared< TranslationalStatePropagatorSettings< double > >
                ( centralBodies, accelerationModelMap, bodiesToIntegrate, initialState,
                  finalEphemerisTime );

        // Define integrator settings.
        std::shared_ptr< IntegratorSettings< double > > integratorSettings = std::make_shared< IntegratorSettings< double > >
                ( rungeKutta4, initialEphemerisTime, maximumTimeStep );

        // Define links in simulation.
        std::vector< LinkEnds > linkEnds; linkEnds.resize( 1 );
        linkEnds[ 0 ][ transmitter ] = grazStation;
        linkEnds[ 0 ][ receiver ] = mslStation;

        // Define observation model settings
        std::vector< std::shared_ptr< ObservationModelSettings > > observationSettingsList;
        observationSettingsList.push_back( std::make_shared< ObservationModelSettings >( one_way_range, linkEnds[ 0 ] ) );

        // Define observation times.
        double observationTime;
        double timeBuffer = maximumTimeStep * 5.0;
        double observationCadence = 3600.0;
        std::vector< double > observationTimes;
        observationTime = initialEphemerisTime + timeBuffer;
        while( observationTime < finalEphemerisTime - timeBuffer )
        {
            observationTimes.push_back( observationTime );
            observationTime += observationCadence;
        }

        // Create observation simulation settings
        std::vector< std::shared_ptr< ObservationSimulationSettings< double > > > measurementSimulationInput;
        measurementSimulationInput.push_back(
                    std::make_shared< TabulatedObservationSimulationSettings< > >(
                        one_way_range, linkEnds[ 0 ], observationTimes, receiver ) );

        // Set parameters that are to be estimated.
        std::vector< std::shared_ptr< EstimatableParameterSettings > > parameterNames =
                getInitialStateParameterSettings< double >( propagatorSettings, bodies );

        // Estimate core factor and free core nutation rate
        if ( testCase == 0 )
        {
            parameterNames.push_back( std::make_shared< EstimatableParameterSettings >( "Mars", core_factor ) );
            parameterNames.push_back( std::make_shared< EstimatableParameterSettings >( "Mars", free_core_nutation_rate ) );
        }

        // Estimate periodic spin variation
        else if ( testCase == 1 )
        {
            parameterNames.push_back(  std::make_shared< EstimatableParameterSettings >( "Mars", periodic_spin_variation ) );
        }

        // Estimate polar motion amplitude
        else if ( testCase == 2 )
        {

            parameterNames.push_back(  std::make_shared< EstimatableParameterSettings >( "Mars", polar_motion_amplitude ) );
        }

        // Create parameters
        std::shared_ptr< estimatable_parameters::EstimatableParameterSet< double > > parametersToEstimate =
                createParametersToEstimate< double >( parameterNames, bodies );
        printEstimatableParameterEntries( parametersToEstimate );

        // Create orbit determination object.
        OrbitDeterminationManager< double, double > orbitDeterminationManager = OrbitDeterminationManager< double, double >(
                    bodies, parametersToEstimate, observationSettingsList, integratorSettings, propagatorSettings );

        // Define initial parameter estimate.
        Eigen::VectorXd initialParameterEstimate =
                parametersToEstimate->template getFullParameterValues< double >( );

        // Simulate observations
        std::shared_ptr< ObservationCollection< > > observationsAndTimes = simulateObservations< double, double >(
                    measurementSimulationInput, orbitDeterminationManager.getObservationSimulators( ), bodies );


        // Define perturbation of parameter estimate
        Eigen::VectorXd truthParameters = initialParameterEstimate;
        if ( testCase == 0 )
        {
            initialParameterEstimate[ 6 ] += 1.0E-4;
            initialParameterEstimate[ 7 ] += 1.0E-10;
        }
        else if ( testCase == 1 )
        {
            for( int i = 6 + 0 ; i < static_cast< int >( initialParameterEstimate.rows( ) ) ; i++ )
            {
                initialParameterEstimate[ i ] += 1.0E-6;
            }
        }
        else if ( testCase == 2 )
        {
            for( int i = 6 ; i < static_cast< int >( initialParameterEstimate.rows( ) ) ; i++ )
            {
                initialParameterEstimate[ i ] += 1.0E-6;
            }
        }
        parametersToEstimate->resetParameterValues( initialParameterEstimate );

        // Set strong a priori covariance for translational state (test only rotational variation estimation)
        int numberOfParameters = initialParameterEstimate.rows( );
        Eigen::MatrixXd inverseAprioriCovariance = Eigen::MatrixXd::Zero( numberOfParameters, numberOfParameters );
        for( int i = 0; i < 3; i++ )
        {
            inverseAprioriCovariance( i, i ) = 1.0 / ( 1.0E-3 * 1.0E-3 );
            inverseAprioriCovariance( i + 3, i + 3 ) = 1.0 / ( 1.0E-6 * 1.0E-6 );

        }

        // Create estimation input
        std::shared_ptr< EstimationInput< double, double > > estimationInput = std::make_shared< EstimationInput< double, double > >(
                    observationsAndTimes, numberOfParameters, inverseAprioriCovariance );
        estimationInput->defineEstimationSettings( false, false );

        // Perform state estimation
<<<<<<< HEAD
        std::shared_ptr< EstimationOutput< double, double > > estimationOutput = orbitDeterminationManager.estimateParameters(
                    estimationInput, std::make_shared< EstimationConvergenceChecker >( 3 ) );
        
        
=======
        std::shared_ptr< PodOutput< double, double > > podOutput = orbitDeterminationManager.estimateParameters(
                    podInput, std::make_shared< EstimationConvergenceChecker >( 3 ) );


>>>>>>> 88f824b5
        // Retrieve estimated parameter, and compare against true values
        Eigen::VectorXd parameterError = estimationOutput->parameterEstimate_ - truthParameters;
        if ( testCase == 0 ) {

            BOOST_CHECK_SMALL( std::fabs( parameterError( 6 ) ), 1.0E-7 );
            BOOST_CHECK_SMALL( std::fabs( parameterError( 6 + 1 ) ), 1.0E-12 );

        }
        else
        {
            for( int i = 6 ; i < static_cast< int >( initialParameterEstimate.rows( ) ); i++ )
            {
                if ( testCase == 1 )
                {
                    BOOST_CHECK_SMALL( std::fabs( parameterError( i ) ), 1.0E-12 );
                }
                else if ( testCase == 2 )
                {
                    BOOST_CHECK_SMALL( std::fabs( parameterError( i ) ), 1.0E-12 );
                }
            }
        }
    }
}

BOOST_AUTO_TEST_SUITE_END( )

}

}<|MERGE_RESOLUTION|>--- conflicted
+++ resolved
@@ -222,17 +222,10 @@
         estimationInput->defineEstimationSettings( false, false );
 
         // Perform state estimation
-<<<<<<< HEAD
         std::shared_ptr< EstimationOutput< double, double > > estimationOutput = orbitDeterminationManager.estimateParameters(
                     estimationInput, std::make_shared< EstimationConvergenceChecker >( 3 ) );
         
         
-=======
-        std::shared_ptr< PodOutput< double, double > > podOutput = orbitDeterminationManager.estimateParameters(
-                    podInput, std::make_shared< EstimationConvergenceChecker >( 3 ) );
-
-
->>>>>>> 88f824b5
         // Retrieve estimated parameter, and compare against true values
         Eigen::VectorXd parameterError = estimationOutput->parameterEstimate_ - truthParameters;
         if ( testCase == 0 ) {
