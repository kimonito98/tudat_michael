 #    Copyright (c) 2010-2019, Delft University of Technology
 #    All rigths reserved
 #
 #    This file is part of the Tudat. Redistribution and use in source and
 #    binary forms, with or without modification, are permitted exclusively
 #    under the terms of the Modified BSD license. You should have received
 #    a copy of the license with this file. If not, please or visit:
 #    http://tudat.tudelft.nl/LICENSE.

#set(ACCELERATIONPARTIALSDIR "${ORBITDETERMINATIONDIR}/AccelerationPartials")
#set(TORQUEPARTIALSDIR "${ORBITDETERMINATIONDIR}/RotationalDynamicsPartials")
#set(ESTIMATABLEPARAMETERSDIR "${ORBITDETERMINATIONDIR}/EstimatableParameters")
#set(OBSERVATIONPARTIALSDIR "${ORBITDETERMINATIONDIR}/ObservationPartials")
#set(LIGHTTIMECORRECTIONPARTIALSDIR "${ORBITDETERMINATIONDIR}/LightTimeCorrectionPartials")

# Add subdirectories.
add_subdirectory(acceleration_partials)
add_subdirectory(rotational_dynamics_partials)
add_subdirectory(observation_partials)

TUDAT_ADD_TEST_CASE(EstimationInput
    PRIVATE_LINKS
    ${Tudat_ESTIMATION_LIBRARIES}
    )

TUDAT_ADD_TEST_CASE(EstimationFromIdealDataDoubleDouble
    PRIVATE_LINKS
    ${Tudat_ESTIMATION_LIBRARIES}
    )

TUDAT_ADD_TEST_CASE(TidalPropertyEstimation
    PRIVATE_LINKS
    ${Tudat_ESTIMATION_LIBRARIES}
    )

TUDAT_ADD_TEST_CASE(HybridArcStateEstimation
    PRIVATE_LINKS
    ${Tudat_ESTIMATION_LIBRARIES}
    )

# TUDAT_ADD_TEST_CASE(HybridArcMultiBodyEstimation
#         PRIVATE_LINKS
#         ${Tudat_ESTIMATION_LIBRARIES}
#         )

TUDAT_ADD_TEST_CASE(MultiArcStateEstimation
    PRIVATE_LINKS
    ${Tudat_ESTIMATION_LIBRARIES}
    )

TUDAT_ADD_TEST_CASE(ParameterInfluenceDetermination
    PRIVATE_LINKS
    ${Tudat_ESTIMATION_LIBRARIES}
    )

TUDAT_ADD_TEST_CASE(BiasEstimation
    PRIVATE_LINKS
    ${Tudat_ESTIMATION_LIBRARIES}
    )

TUDAT_ADD_TEST_CASE(TimeBiasEstimation
     PRIVATE_LINKS
     ${Tudat_ESTIMATION_LIBRARIES}
     )

TUDAT_ADD_TEST_CASE(RotationalStateEstimation
    PRIVATE_LINKS
    ${Tudat_ESTIMATION_LIBRARIES}
    )

TUDAT_ADD_TEST_CASE(ArcwiseEnvironmentParameters
    PRIVATE_LINKS
    ${Tudat_ESTIMATION_LIBRARIES}
    )

TUDAT_ADD_TEST_CASE(DesaturationDeltaVsEstimation
    PRIVATE_LINKS
    ${Tudat_ESTIMATION_LIBRARIES}
    )

TUDAT_ADD_TEST_CASE(FullPlanetaryRotationModelEstimation
    PRIVATE_LINKS
    ${Tudat_ESTIMATION_LIBRARIES}
    )


TUDAT_ADD_TEST_CASE(NonSequentialStateEstimation
     PRIVATE_LINKS
     ${Tudat_ESTIMATION_LIBRARIES}
     )

<<<<<<< HEAD
 TUDAT_ADD_TEST_CASE(EihEstimation
         PRIVATE_LINKS
         ${Tudat_ESTIMATION_LIBRARIES}
         )
=======
# Example application: estimation of Doppler observations from ODF/DSN data
#TUDAT_ADD_TEST_CASE(EstimationFromDsnData
#    PRIVATE_LINKS
#    ${Tudat_ESTIMATION_LIBRARIES}
#    )

# Example application: estimation of position observables from SPICE data
#TUDAT_ADD_TEST_CASE(EstimationFromSpiceData
#    PRIVATE_LINKS
#    ${Tudat_ESTIMATION_LIBRARIES}
#    )
>>>>>>> 06a9b914

 TUDAT_ADD_TEST_CASE(ConsiderParameters
         PRIVATE_LINKS
         ${Tudat_ESTIMATION_LIBRARIES}
         )

 TUDAT_ADD_TEST_CASE(FitToSpice
        PRIVATE_LINKS
        ${Tudat_ESTIMATION_LIBRARIES}
 )

 TUDAT_ADD_TEST_CASE(CustomAccelerationVariationalEquations
         PRIVATE_LINKS
         ${Tudat_ESTIMATION_LIBRARIES}
 )


 TUDAT_ADD_TEST_CASE(VehicleReferencePointEstimation
         PRIVATE_LINKS
         ${Tudat_ESTIMATION_LIBRARIES}
 )

 TUDAT_ADD_TEST_CASE(RadiationPressureEstimation
         PRIVATE_LINKS
         ${Tudat_ESTIMATION_LIBRARIES}
 )

if( TUDAT_BUILD_WITH_EXTENDED_PRECISION_PROPAGATION_TOOLS )


    TUDAT_ADD_TEST_CASE(EstimationFromIdealDataTimeDouble
            PRIVATE_LINKS
            ${Tudat_ESTIMATION_LIBRARIES}
    )

    TUDAT_ADD_TEST_CASE(EstimationFromIdealDataDoubleLongDouble
        PRIVATE_LINKS
        ${Tudat_ESTIMATION_LIBRARIES}
        )

    TUDAT_ADD_TEST_CASE(EstimationFromIdealDataTimeLongDouble
        PRIVATE_LINKS
        ${Tudat_ESTIMATION_LIBRARIES}
        )

endif( )

<|MERGE_RESOLUTION|>--- conflicted
+++ resolved
@@ -89,12 +89,10 @@
      ${Tudat_ESTIMATION_LIBRARIES}
      )
 
-<<<<<<< HEAD
  TUDAT_ADD_TEST_CASE(EihEstimation
          PRIVATE_LINKS
          ${Tudat_ESTIMATION_LIBRARIES}
          )
-=======
 # Example application: estimation of Doppler observations from ODF/DSN data
 #TUDAT_ADD_TEST_CASE(EstimationFromDsnData
 #    PRIVATE_LINKS
@@ -106,7 +104,6 @@
 #    PRIVATE_LINKS
 #    ${Tudat_ESTIMATION_LIBRARIES}
 #    )
->>>>>>> 06a9b914
 
  TUDAT_ADD_TEST_CASE(ConsiderParameters
          PRIVATE_LINKS
