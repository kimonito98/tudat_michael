#    Copyright (c) 2010-2019, Delft University of Technology
#    All rigths reserved
#
#    This file is part of the Tudat. Redistribution and use in source and
#    binary forms, with or without modification, are permitted exclusively
#    under the terms of the Modified BSD license. You should have received
#    a copy of the license with this file. If not, please or visit:
#    http://tudat.tudelft.nl/LICENSE.

TUDAT_ADD_TEST_CASE(AccelerationPartials
        PRIVATE_LINKS
        ${Tudat_ESTIMATION_LIBRARIES}
        )

TUDAT_ADD_TEST_CASE(SphericalHarmonicPartials
        PRIVATE_LINKS
        ${Tudat_ESTIMATION_LIBRARIES}
        )

TUDAT_ADD_TEST_CASE(MutualSphericalHarmonicPartials
        PRIVATE_LINKS
        ${Tudat_ESTIMATION_LIBRARIES}
        )

<<<<<<< HEAD
    TUDAT_ADD_TEST_CASE(MassRatePartials
=======
TUDAT_ADD_TEST_CASE(PolyhedronPartials
>>>>>>> b0536f1e
        PRIVATE_LINKS
        ${Tudat_ESTIMATION_LIBRARIES}
        )

<|MERGE_RESOLUTION|>--- conflicted
+++ resolved
@@ -22,12 +22,13 @@
         ${Tudat_ESTIMATION_LIBRARIES}
         )
 
-<<<<<<< HEAD
-    TUDAT_ADD_TEST_CASE(MassRatePartials
-=======
-TUDAT_ADD_TEST_CASE(PolyhedronPartials
->>>>>>> b0536f1e
+TUDAT_ADD_TEST_CASE(MassRatePartials
         PRIVATE_LINKS
         ${Tudat_ESTIMATION_LIBRARIES}
         )
 
+TUDAT_ADD_TEST_CASE(PolyhedronPartials
+        PRIVATE_LINKS
+        ${Tudat_ESTIMATION_LIBRARIES}
+        )
+
