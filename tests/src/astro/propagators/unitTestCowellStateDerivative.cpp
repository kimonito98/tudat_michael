/*    Copyright (c) 2010-2019, Delft University of Technology
 *    All rigths reserved
 *
 *    This file is part of the Tudat. Redistribution and use in source and
 *    binary forms, with or without modification, are permitted exclusively
 *    under the terms of the Modified BSD license. You should have received
 *    a copy of the license with this file. If not, please or visit:
 *    http://tudat.tudelft.nl/LICENSE.
 */

#define BOOST_TEST_DYN_LINK
<<<<<<< HEAD
#define BOOST_TEST_DYN_LINK
=======
>>>>>>> 6c0eb757
#define BOOST_TEST_MAIN

#include <string>

#include <boost/make_shared.hpp>
#include <boost/test/unit_test.hpp>

#include "tudat/math/basic/linearAlgebra.h"
#include "tudat/astro/basic_astro/physicalConstants.h"
#include "tudat/astro/basic_astro/orbitalElementConversions.h"

#include "tudat/interface/spice/spiceInterface.h"
#include "tudat/math/integrators/rungeKuttaCoefficients.h"
#include "tudat/math/interpolators/lagrangeInterpolator.h"
#include "tudat/astro/basic_astro/accelerationModel.h"
#include "tudat/astro/basic_astro/keplerPropagator.h"
#include "tudat/io/basicInputOutput.h"

#include "tudat/astro/basic_astro/orbitalElementConversions.h"
#include "tudat/simulation/environment_setup/body.h"
#include "tudat/astro/propagators/nBodyCowellStateDerivative.h"
#include "tudat/simulation/propagation_setup/dynamicsSimulator.h"
#include "tudat/math/integrators/createNumericalIntegrator.h"
#include "tudat/simulation/environment_setup/createBodies.h"
#include "tudat/simulation/estimation_setup/createNumericalSimulator.h"
#include "tudat/simulation/environment_setup/defaultBodies.h"

namespace tudat
{

namespace unit_tests
{


//Using declarations.
using namespace tudat::ephemerides;
using namespace tudat::interpolators;
using namespace tudat::numerical_integrators;
using namespace tudat::spice_interface;
using namespace tudat::simulation_setup;
using namespace tudat::basic_astrodynamics;
using namespace tudat::orbital_element_conversions;
using namespace tudat::propagators;
using namespace tudat;

BOOST_AUTO_TEST_SUITE( test_cowell_propagator )

//! Test to check whether the frame origin transformations are handled properly.
BOOST_AUTO_TEST_CASE( testCowellPopagatorCentralBodies )
{
    //Load spice kernels.
    spice_interface::loadStandardSpiceKernels( );

    // Define bodies in simulation.
    unsigned int totalNumberOfBodies = 4;
    std::vector< std::string > bodyNames;
    bodyNames.resize( totalNumberOfBodies );
    bodyNames[ 0 ] = "Earth";
    bodyNames[ 1 ] = "Sun";
    bodyNames[ 2 ] = "Moon";
    bodyNames[ 3 ] = "Mars";


    // Specify initial time
    double initialEphemerisTime = 1.0E7;
    double finalEphemerisTime = 2.0E7;
    double maximumTimeStep = 3600.0;
    double buffer = 5.0 * maximumTimeStep;

    // Create bodies needed in simulation
    BodyListSettings bodySettings = getDefaultBodySettings(
                bodyNames, initialEphemerisTime - buffer, finalEphemerisTime + buffer, "SSB", "ECLIPJ2000" );
    bodySettings.at( "Mars" )->ephemerisSettings->resetFrameOrigin( "Earth" );
    bodySettings.at( "Earth" )->ephemerisSettings->resetFrameOrigin( "Sun" );
    bodySettings.at( "Moon" )->ephemerisSettings->resetFrameOrigin( "Earth" );

    SystemOfBodies bodies = createSystemOfBodies( bodySettings );


    // Set accelerations between bodies that are to be taken into account (mutual point mass gravity between all bodies).
    SelectedAccelerationMap accelerationMap;
    std::map< std::string, std::vector< std::shared_ptr< AccelerationSettings > > > accelerationsOfEarth;
    accelerationsOfEarth[ "Sun" ].push_back( std::make_shared< AccelerationSettings >( central_gravity ) );
    accelerationsOfEarth[ "Moon" ].push_back( std::make_shared< AccelerationSettings >( central_gravity ) );
    accelerationsOfEarth[ "Mars" ].push_back( std::make_shared< AccelerationSettings >( central_gravity ) );
    accelerationMap[ "Earth" ] = accelerationsOfEarth;

    std::map< std::string, std::vector< std::shared_ptr< AccelerationSettings > > > accelerationsOfSun;
    accelerationsOfSun[ "Moon" ].push_back( std::make_shared< AccelerationSettings >( central_gravity ) );
    accelerationsOfSun[ "Earth" ].push_back( std::make_shared< AccelerationSettings >( central_gravity ) );
    accelerationsOfSun[ "Mars" ].push_back( std::make_shared< AccelerationSettings >( central_gravity ) );
    accelerationMap[ "Sun" ] = accelerationsOfSun;

    std::map< std::string, std::vector< std::shared_ptr< AccelerationSettings > > > accelerationsOfMoon;
    accelerationsOfMoon[ "Sun" ].push_back( std::make_shared< AccelerationSettings >( central_gravity ) );
    accelerationsOfMoon[ "Earth" ].push_back( std::make_shared< AccelerationSettings >( central_gravity ) );
    accelerationsOfMoon[ "Mars" ].push_back( std::make_shared< AccelerationSettings >( central_gravity ) );
    accelerationMap[ "Moon" ] = accelerationsOfMoon;

    std::map< std::string, std::vector< std::shared_ptr< AccelerationSettings > > > accelerationsOfMars;
    accelerationsOfMars[ "Sun" ].push_back( std::make_shared< AccelerationSettings >( central_gravity ) );
    accelerationsOfMars[ "Earth" ].push_back( std::make_shared< AccelerationSettings >( central_gravity ) );
    accelerationsOfMars[ "Moon" ].push_back( std::make_shared< AccelerationSettings >( central_gravity ) );
    accelerationMap[ "Mars" ] = accelerationsOfMars;

    // Define list of bodies to propagate
    std::vector< std::string > bodiesToIntegrate;
    bodiesToIntegrate.push_back( "Earth" );
    bodiesToIntegrate.push_back( "Sun" );
    bodiesToIntegrate.push_back( "Moon" );
    bodiesToIntegrate.push_back( "Mars" );
    unsigned int numberOfNumericalBodies = bodiesToIntegrate.size( );

    // Define numerical integrator settings.
    std::shared_ptr< IntegratorSettings< > > integratorSettings =
            std::make_shared< IntegratorSettings< > >
            ( rungeKutta4, initialEphemerisTime, 200.0 );

    // Define central bodies to use in propagation (all w.r.t SSB).
    std::vector< std::string > centralBodies;
    std::map< std::string, std::string > centralBodyMap;
    centralBodies.resize( numberOfNumericalBodies );
    for( unsigned int i = 0; i < numberOfNumericalBodies; i++ )
    {
        centralBodies[ i ] = "SSB";
        centralBodyMap[ bodiesToIntegrate[ i ] ] = centralBodies[ i ];
    }

    // Get initial state vector as input to integration.
    Eigen::VectorXd systemInitialState = getInitialStatesOfBodies(
                bodiesToIntegrate, centralBodies, bodies, initialEphemerisTime );

    // Create acceleration models and propagation settings.
    AccelerationMap accelerationModelMap = createAccelerationModelsMap(
                bodies, accelerationMap, centralBodyMap );
    std::shared_ptr< TranslationalStatePropagatorSettings< double > > propagatorSettings =
            std::make_shared< TranslationalStatePropagatorSettings< double > >
            ( centralBodies, accelerationModelMap, bodiesToIntegrate, systemInitialState, finalEphemerisTime );

    // Create simulation object and propagate dynamics.
    SingleArcDynamicsSimulator< > dynamicsSimulator(
                bodies, integratorSettings, propagatorSettings, true, false, false );
    std::map< double, Eigen::VectorXd > solutionSet1 = dynamicsSimulator.getEquationsOfMotionNumericalSolution( );

    // Define new central bodies (hierarchical system)
    centralBodies[ 0 ] = "Sun";
    centralBodies[ 1 ] = "SSB";
    centralBodies[ 2 ] = "Earth";
    centralBodies[ 3 ] = "Sun";
    for( unsigned int i = 0; i < numberOfNumericalBodies; i++ )
    {
        centralBodyMap[ bodiesToIntegrate[ i ] ] = centralBodies[ i ];
    }

    systemInitialState = getInitialStatesOfBodies(
                bodiesToIntegrate, centralBodies, bodies, initialEphemerisTime );

    // Create new acceleration models and propagation settings.
    AccelerationMap accelerationModelMap2 = createAccelerationModelsMap(
                bodies, accelerationMap, centralBodyMap );
    std::shared_ptr< TranslationalStatePropagatorSettings< double > > propagatorSettings2 =
            std::make_shared< TranslationalStatePropagatorSettings< double > >
            ( centralBodies, accelerationModelMap2, bodiesToIntegrate, systemInitialState, finalEphemerisTime );



    // Create new simulation object and propagate dynamics.
    SingleArcDynamicsSimulator< > dynamicsSimulator2(
                bodies, integratorSettings, propagatorSettings2, true, false, true );
    std::map< double, Eigen::VectorXd > solutionSet2 = dynamicsSimulator2.getEquationsOfMotionNumericalSolution( );

    // Create integration and propagation settings for reverse in time propagation
    std::map< double, Eigen::VectorXd >::iterator solutionSetIterator = (--solutionSet2.end( ) );
    Eigen::VectorXd systemFinalState = solutionSetIterator->second;
    std::shared_ptr< IntegratorSettings< > > integratorSettings2 =
            std::make_shared< IntegratorSettings< > >
            ( rungeKutta4, solutionSetIterator->first, -200.0 );
    std::shared_ptr< TranslationalStatePropagatorSettings< double > > propagatorSettings3 =
            std::make_shared< TranslationalStatePropagatorSettings< double > >
            ( centralBodies, accelerationModelMap2, bodiesToIntegrate, systemFinalState, initialEphemerisTime );

    // Create new simulation object and propagate dynamics backwards in time.
    SingleArcDynamicsSimulator< > dynamicsSimulator3(
               bodies, integratorSettings2, propagatorSettings3, true, false, false );
    std::map< double, Eigen::VectorXd > solutionSet3 = dynamicsSimulator3.getEquationsOfMotionNumericalSolution( );

    // Create interpolators from three numerical solutions (first one is inertial; second and third are non-inertial)
    std::shared_ptr< LagrangeInterpolator< double, Eigen::VectorXd > > interpolator1 =
            std::make_shared< LagrangeInterpolator< double, Eigen::VectorXd > >( solutionSet1, 8 );
    std::shared_ptr< LagrangeInterpolator< double, Eigen::VectorXd > > interpolator2 =
            std::make_shared< LagrangeInterpolator< double, Eigen::VectorXd > >( solutionSet2, 8 );
    std::shared_ptr< LagrangeInterpolator< double, Eigen::VectorXd > > interpolator3 =
            std::make_shared< LagrangeInterpolator< double, Eigen::VectorXd > >( solutionSet3, 8 );

    // Define step size to be out of sync with integration step size.
    double stepSize = 2001.1 + mathematical_constants::PI;
    double currentTime = initialEphemerisTime + stepSize;

    std::map< double, Eigen::VectorXd > analyticalSolutions;

    // Define maps to retrieve propagated orbits from interpolator.
    Eigen::VectorXd currentInertialSolution = Eigen::VectorXd::Zero( 6 * numberOfNumericalBodies );
    Eigen::VectorXd currentNonInertialSolution = Eigen::VectorXd::Zero( 6 * numberOfNumericalBodies );

    // Define map to put inertial orbit reconstructed from non-inertial orbits.
    Eigen::VectorXd reconstructedInertialSolution = Eigen::VectorXd::Zero( 6 * numberOfNumericalBodies );

    // Define error maps.
    Eigen::VectorXd stateDifference = Eigen::VectorXd::Zero( 6 * numberOfNumericalBodies );

    // Test numerical output against results with SSB as origin for ech body,
    std::shared_ptr< ephemerides::Ephemeris > sunEphemeris = bodies.at( "Sun" )->getEphemeris( );
    std::shared_ptr< ephemerides::Ephemeris > earthEphemeris = bodies.at( "Earth" )->getEphemeris( );
    std::shared_ptr< ephemerides::Ephemeris > marsEphemeris = bodies.at( "Mars" )->getEphemeris( );
    std::shared_ptr< ephemerides::Ephemeris > moonEphemeris = bodies.at( "Moon" )->getEphemeris( );

    std::shared_ptr< LagrangeInterpolator< double, Eigen::VectorXd > > currentInterpolator;

    while( currentTime < finalEphemerisTime - stepSize )
    {
        // Retrieve data from interpolators; transform to inertial frames and compare.
        currentInertialSolution = interpolator1->interpolate( currentTime );


        for( unsigned int k = 0; k < 2; k++ )
        {
            if( k == 0 )
            {
                currentInterpolator = interpolator2;
            }
            else
            {
                currentInterpolator = interpolator3;
            }

            currentNonInertialSolution = currentInterpolator->interpolate( currentTime );

            reconstructedInertialSolution.segment( 0, 6 ) = currentNonInertialSolution.segment( 0, 6 ) +
                    currentNonInertialSolution.segment( 6, 6 );
            reconstructedInertialSolution.segment( 6, 6 ) = currentNonInertialSolution.segment( 6, 6 );
            reconstructedInertialSolution.segment( 12, 6 )= currentNonInertialSolution.segment( 12, 6 ) +
                    reconstructedInertialSolution.segment( 0, 6 );
            reconstructedInertialSolution.segment( 18, 6 ) = currentNonInertialSolution.segment( 18, 6 ) +
                    reconstructedInertialSolution.segment( 6, 6 );

            // Compare states.
            stateDifference = reconstructedInertialSolution - currentInertialSolution;

            for( unsigned j = 0; j < 4; j++ )
            {
                if( j != 2 )
                {
                    BOOST_CHECK_SMALL( std::fabs( stateDifference( 0 + 6 * j ) ), 1.0E-2 );
                    BOOST_CHECK_SMALL( std::fabs( stateDifference( 1 + 6 * j ) ), 1.0E-2 );
                    BOOST_CHECK_SMALL( std::fabs( stateDifference( 2 + 6 * j ) ), 1.0E-2 );

                    BOOST_CHECK_SMALL( std::fabs( stateDifference( 3 + 6 * j ) ), 5.0E-9 );
                    BOOST_CHECK_SMALL( std::fabs( stateDifference( 4 + 6 * j ) ), 5.0E-9 );
                    BOOST_CHECK_SMALL( std::fabs( stateDifference( 5 + 6 * j ) ), 5.0E-9 );
                }
                else
                {
                    BOOST_CHECK_SMALL( std::fabs( stateDifference( 0 + 6 * j ) ), 2.0E-1 );
                    BOOST_CHECK_SMALL( std::fabs( stateDifference( 1 + 6 * j ) ), 2.0E-1 );
                    BOOST_CHECK_SMALL( std::fabs( stateDifference( 2 + 6 * j ) ), 2.0E-1 );

                    BOOST_CHECK_SMALL( std::fabs( stateDifference( 3 + 6 * j ) ), 5.0E-7 );
                    BOOST_CHECK_SMALL( std::fabs( stateDifference( 4 + 6 * j ) ), 5.0E-7 );
                    BOOST_CHECK_SMALL( std::fabs( stateDifference( 5 + 6 * j ) ), 5.0E-7 );
                }
            }
        }



        // Test whether ephemeris objects have been properly reset, i.e. whether all states have been properly transformed to the
        // ephemeris frame.

        // Retrieve data from interpolators; transform to inertial frames and compare.
        currentInertialSolution = interpolator1->interpolate( currentTime );

        reconstructedInertialSolution.segment( 0, 6 ) = earthEphemeris->getCartesianState( currentTime ) +
                sunEphemeris->getCartesianState( currentTime );
        reconstructedInertialSolution.segment( 6, 6 ) = sunEphemeris->getCartesianState( currentTime );
        reconstructedInertialSolution.segment( 12, 6 ) =
                moonEphemeris->getCartesianState( currentTime ) +
                earthEphemeris->getCartesianState( currentTime ) +
                sunEphemeris->getCartesianState( currentTime );
        reconstructedInertialSolution.segment( 18, 6 ) =
                marsEphemeris->getCartesianState( currentTime ) +
                earthEphemeris->getCartesianState( currentTime ) +
                sunEphemeris->getCartesianState( currentTime );

        // Compare states.
        stateDifference = reconstructedInertialSolution - currentInertialSolution;
        for( unsigned j = 0; j < 4; j++ )
        {
            if( j != 2 )
            {
                BOOST_CHECK_SMALL( std::fabs( stateDifference( 0 + 6 * j ) ), 1.0E-2 );
                BOOST_CHECK_SMALL( std::fabs( stateDifference( 1 + 6 * j ) ), 1.0E-2 );
                BOOST_CHECK_SMALL( std::fabs( stateDifference( 2 + 6 * j ) ), 1.0E-2 );

                BOOST_CHECK_SMALL( std::fabs( stateDifference( 3 + 6 * j ) ), 5.0E-9 );
                BOOST_CHECK_SMALL( std::fabs( stateDifference( 4 + 6 * j ) ), 5.0E-9 );
                BOOST_CHECK_SMALL( std::fabs( stateDifference( 5 + 6 * j ) ), 5.0E-9 );
            }
            else
            {
                BOOST_CHECK_SMALL( std::fabs( stateDifference( 0 + 6 * j ) ), 2.0E-1 );
                BOOST_CHECK_SMALL( std::fabs( stateDifference( 1 + 6 * j ) ), 2.0E-1 );
                BOOST_CHECK_SMALL( std::fabs( stateDifference( 2 + 6 * j ) ), 2.0E-1 );

                BOOST_CHECK_SMALL( std::fabs( stateDifference( 3 + 6 * j ) ), 5.0E-7 );
                BOOST_CHECK_SMALL( std::fabs( stateDifference( 4 + 6 * j ) ), 5.0E-7 );
                BOOST_CHECK_SMALL( std::fabs( stateDifference( 5 + 6 * j ) ), 5.0E-7 );
            }
        }

        currentTime += stepSize;
    }

}

//! Test to ensure that a point-mass acceleration on a body produces a Kepler orbit (to within
//! numerical error bounds).
template< typename TimeType, typename StateScalarType >
void testCowellPropagationOfKeplerOrbit( )
{
    //Load spice kernels.
    spice_interface::loadStandardSpiceKernels( );

    // Define bodies in simulation.
    std::vector< std::string > bodyNames;
    bodyNames.push_back( "Earth" );
    bodyNames.push_back( "Moon" );

    // Specify initial time
    double initialEphemerisTime = 1.0E7;
    double finalEphemerisTime = 2.0E7;
    double maximumTimeStep = 3600.0;
    double buffer = 5.0 * maximumTimeStep;

    // Create bodies needed in simulation
    BodyListSettings bodySettings =
            getDefaultBodySettings(
                bodyNames, initialEphemerisTime - buffer, finalEphemerisTime + buffer,"SSB", "ECLIPJ2000" );

    if( std::is_same< long double, StateScalarType >::value )
    {
        std::dynamic_pointer_cast< InterpolatedSpiceEphemerisSettings >(
                    bodySettings.at( "Moon" )->ephemerisSettings )->setUseLongDoubleStates( 1 );
    }

    // Change ephemeris settings of Moon and Earth to make test results analysis more transparent.
    std::dynamic_pointer_cast< InterpolatedSpiceEphemerisSettings >( bodySettings.at( "Moon" )->ephemerisSettings )->
            resetFrameOrigin( "Earth" );
    bodySettings.at( "Earth" )->ephemerisSettings = std::make_shared< ConstantEphemerisSettings >(
                Eigen::Vector6d::Zero( ), "SSB", "ECLIPJ2000" );

    SystemOfBodies bodies = createSystemOfBodies( bodySettings );

    // Set accelerations between bodies that are to be taken into account.
    SelectedAccelerationMap accelerationMap;
    std::map< std::string, std::vector< std::shared_ptr< AccelerationSettings > > > accelerationsOfMoon;
    accelerationsOfMoon[ "Earth" ].push_back( std::make_shared< AccelerationSettings >( central_gravity ) );
    accelerationMap[ "Moon" ] = accelerationsOfMoon;

    // Propagate the moon only
    std::vector< std::string > bodiesToIntegrate;
    bodiesToIntegrate.push_back( "Moon" );
    unsigned int numberOfNumericalBodies = bodiesToIntegrate.size( );

    // Define settings for numerical integrator.
    std::shared_ptr< IntegratorSettings< TimeType > > integratorSettings =
            std::make_shared< IntegratorSettings< TimeType > >
            ( rungeKutta4, initialEphemerisTime, 120.0 );

    // Run test where Moon gravity is/is not taken into account.
    for( unsigned testCase = 0; testCase < 2; testCase++ )
    {
        // Get initial kepler elements
        StateScalarType effectiveGravitationalParameter;
        if( testCase == 0 )
        {
            effectiveGravitationalParameter =
                    bodies.at( "Earth" )->getGravityFieldModel( )->getGravitationalParameter( ) +
                    bodies.at( "Moon" )->getGravityFieldModel( )->getGravitationalParameter( );
        }
        else
        {
            effectiveGravitationalParameter =
                    bodies.at( "Earth" )->getGravityFieldModel( )->getGravitationalParameter( );
        }

        // Define central bodies for integration.
        std::vector< std::string > centralBodies;
        std::map< std::string, std::string > centralBodyMap;

        if( testCase == 0 )
        {
            effectiveGravitationalParameter =
                    bodies.at( "Earth" )->getGravityFieldModel( )->getGravitationalParameter( ) +
                    bodies.at( "Moon" )->getGravityFieldModel( )->getGravitationalParameter( );
            centralBodies.push_back( "Earth" );

        }
        else
        {
            effectiveGravitationalParameter =
                    bodies.at( "Earth" )->getGravityFieldModel( )->getGravitationalParameter( );
            centralBodies.push_back( "SSB" );
        }
        centralBodyMap[ bodiesToIntegrate[ 0 ] ] = centralBodies[ 0 ];


        // Create system initial state.
        Eigen::Matrix< StateScalarType, 6, 1  > systemInitialState =
                Eigen::Matrix< StateScalarType, 6, 1  >( bodiesToIntegrate.size( ) * 6 );
        for( unsigned int i = 0; i < numberOfNumericalBodies ; i++ )
        {
            systemInitialState.segment( i * 6 , 6 ) =
                    spice_interface::getBodyCartesianStateAtEpoch(
                      bodiesToIntegrate[ i ], "Earth", "ECLIPJ2000", "NONE", initialEphemerisTime ).
                    template cast< StateScalarType >( );
        }

        // Create acceleration models and propagation settings.
        AccelerationMap accelerationModelMap = createAccelerationModelsMap(
                    bodies, accelerationMap, bodiesToIntegrate, centralBodies );
        std::shared_ptr< TranslationalStatePropagatorSettings< StateScalarType > > propagatorSettings =
                std::make_shared< TranslationalStatePropagatorSettings< StateScalarType > >
                ( centralBodies, accelerationModelMap, bodiesToIntegrate, systemInitialState, finalEphemerisTime );

        // Create dynamics simulation object.
        SingleArcDynamicsSimulator< StateScalarType, TimeType > dynamicsSimulator(
                    bodies, integratorSettings, propagatorSettings, true, false, true );

        Eigen::Matrix< StateScalarType, 6, 1  > initialKeplerElements =
            orbital_element_conversions::convertCartesianToKeplerianElements< StateScalarType >(
                Eigen::Matrix< StateScalarType, 6, 1  >( systemInitialState ), effectiveGravitationalParameter );


        // Compare numerical state and kepler orbit at each time step.
        std::shared_ptr< Ephemeris > moonEphemeris = bodies.at( "Moon" )->getEphemeris( );
        double currentTime = initialEphemerisTime + buffer;
        while( currentTime < finalEphemerisTime - buffer )
        {

            Eigen::VectorXd stateDifference
                = ( orbital_element_conversions::convertKeplerianToCartesianElements(
                    propagateKeplerOrbit< StateScalarType >( initialKeplerElements, currentTime - initialEphemerisTime,
                                          effectiveGravitationalParameter ),
                    effectiveGravitationalParameter )
                - moonEphemeris->template getTemplatedStateFromEphemeris< StateScalarType >( currentTime ) ).
                    template cast< double >( );

            for( int i = 0; i < 3; i++ )
            {
                BOOST_CHECK_SMALL( stateDifference( i ), 1E-3 );
                BOOST_CHECK_SMALL( stateDifference( i  + 3 ), 2.0E-9 );

            }
            currentTime += 10000.0;
        }
    }
}

BOOST_AUTO_TEST_CASE( testCowellPropagatorKeplerCompare )
{
    testCowellPropagationOfKeplerOrbit< double, double >( );

    #if( TUDAT_BUILD_WITH_EXTENDED_PRECISION_PROPAGATION_TOOLS )
    testCowellPropagationOfKeplerOrbit< double, long double >( );
    testCowellPropagationOfKeplerOrbit< Time, double >( );
    testCowellPropagationOfKeplerOrbit< Time, long double >( );
    #endif

}

BOOST_AUTO_TEST_SUITE_END( )


}

}<|MERGE_RESOLUTION|>--- conflicted
+++ resolved
@@ -9,10 +9,6 @@
  */
 
 #define BOOST_TEST_DYN_LINK
-<<<<<<< HEAD
-#define BOOST_TEST_DYN_LINK
-=======
->>>>>>> 6c0eb757
 #define BOOST_TEST_MAIN
 
 #include <string>
