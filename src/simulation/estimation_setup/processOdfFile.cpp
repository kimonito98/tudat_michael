--- conflicted
+++ resolved
@@ -300,8 +300,7 @@
 
 observation_models::LinkEnds getLinkEndsFromOdfBlock (
         const std::shared_ptr< input_output::OdfDataBlock > dataBlock,
-        std::string spacecraftName,
-        std::string antennaName )
+        std::string spacecraftName )
 {
     int currentObservableId = dataBlock->getObservableSpecificDataBlock( )->dataType_;
 
@@ -309,11 +308,7 @@
 
     if ( currentObservableId == 11 )
     {
-<<<<<<< HEAD
-        linkEnds[ observation_models::transmitter ] = observation_models::LinkEndId ( spacecraftName, antennaName );
-=======
         linkEnds[ observation_models::transmitter ] = observation_models::LinkEndId ( spacecraftName );
->>>>>>> 8a4c1237
         linkEnds[ observation_models::receiver ] = observation_models::LinkEndId ( "Earth", getStationNameFromStationId(
                 0, dataBlock->getCommonDataBlock( )->receivingStationId_ ) );
     }
@@ -593,7 +588,7 @@
         }
 
         observation_models::LinkEnds linkEnds = getLinkEndsFromOdfBlock(
-                rawDataBlocks.at( i ), spacecraftName_, antennaName_ );
+                rawDataBlocks.at( i ), spacecraftName_ );
 
         // Check if observation is valid and should be processed
         if ( isObservationValid( rawDataBlocks.at( i ), linkEnds, currentObservableType ) )
