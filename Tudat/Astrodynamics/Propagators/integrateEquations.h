--- conflicted
+++ resolved
@@ -144,14 +144,9 @@
             propagationTerminationReason = runtime_error_caught_in_propagation;
         }
     }
-<<<<<<< HEAD
-    while( !stopPropagationFunction( static_cast< double >( currentTime ) ) && !breakPropagation );
-
-=======
     while( !breakPropagation );
 
     return propagationTerminationReason;
->>>>>>> c7ba68ab
 }
 
 
