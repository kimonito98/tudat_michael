--- conflicted
+++ resolved
@@ -131,9 +131,7 @@
 //! The specific gas constant of air in J per kg Kelvin (J/(kg K)) (Anderson, 2006).
 const static double SPECIFIC_GAS_CONSTANT_AIR = 2.87e2;
 
-<<<<<<< HEAD
-//! Planck's constant in m^{2} kg/s, (NIST, 2013).
-=======
+
 //! Molar gas constant.
 /*!
  * The molar gas constant in J per mole Kelvin (J/(mol K)) (NIST: http://physics.nist.gov/cgi-bin/cuu/Value?r, 2016).
@@ -144,7 +142,6 @@
 /*!
  * Planck's constant in m^{2} kg/s, (NIST, 2013).
  */
->>>>>>> e30d4116
 const static double PLANCK_CONSTANT = 6.62606957E-34;
 
 //! The Boltzmann constant (gas constant per particle) in  m^{2} kg / ( s^{2} K ), (NIST, 2013).
