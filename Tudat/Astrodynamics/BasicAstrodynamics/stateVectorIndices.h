--- conflicted
+++ resolved
@@ -75,8 +75,8 @@
     trueLongitudeIndex
 };
 
-<<<<<<< HEAD
-enum SphericalStateElementIndices
+//! Spherical orbital state element indices
+enum SphericalOrbitalStateElementIndices
 {
     radiusIndex,
     latitudeIndex,
@@ -84,7 +84,8 @@
     speedIndex,
     flightPathIndex,
     headingAngleIndex
-=======
+};
+
 //! Unified State Model indices.
 enum UnifiedStateModelElementIndices
 {
@@ -95,7 +96,6 @@
     epsilon2QuaternionIndex = 4,
     epsilon3QuaternionIndex = 5,
     etaQuaternionIndex = 6
->>>>>>> 0981a228
 };
 
 //! Cartesian acceleration indices.
