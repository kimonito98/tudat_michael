/*    Copyright (c) 2010-2017, Delft University of Technology
 *    All rigths reserved
 *
 *    This file is part of the Tudat. Redistribution and use in source and
 *    binary forms, with or without modification, are permitted exclusively
 *    under the terms of the Modified BSD license. You should have received
 *    a copy of the license with this file. If not, please or visit:
 *    http://tudat.tudelft.nl/LICENSE.
 */

#ifndef TUDAT_COMPOSITEEPHEMERIS_H
#define TUDAT_COMPOSITEEPHEMERIS_H

#include <iostream>
#include <vector>

#include <boost/bind.hpp>
#include <boost/shared_ptr.hpp>
#include <boost/make_shared.hpp>

#include <Eigen/Core>

#include "Tudat/Astrodynamics/Ephemerides/ephemeris.h"

#include "Tudat/Astrodynamics/Ephemerides/rotationalEphemeris.h"
#include "Tudat/Astrodynamics/Ephemerides/constantEphemeris.h"


namespace tudat
{

namespace ephemerides
{


//! Class that combines a series of translational and rotational ephemeris functions
/*!
 *  Class that combines a series of translational and rotational ephemeris functions to yield a
 *  single translational ephemeris.  By using this class, a single object can be used for calling a
 *  series of translations and rotations.  The option is provided for both adding or subtracting a
 *  given translational state.
 */
template< typename TimeType = double, typename StateScalarType = double >
class CompositeEphemeris : public Ephemeris
{
public:

    using Ephemeris::getCartesianLongState;
    using Ephemeris::getCartesianState;

    typedef Eigen::Matrix< StateScalarType, 6, 1 > StateType;

    //! Constructor from series of translational and rotational ephemeris functions.
    /*!
     *  Constructor from series of translational and rotational ephemeris functions. Input is
     *  provided as maps, with key being the index providing the position in the order where the
     *  given function should be applied. Each index must be present only once (i.e. either in
     *  translation or rotation), must start with 0 (which must be a translational ephemeris), and
     *  must be increasing by 1.
     *  \param translationalEphemerides List of translational ephemerides.
     *  \param rotationalEphemerides List of rotational ephemerides.
     *  \param referenceFrameOrigin Origin of reference frame in which state is defined.
     *  \param referenceFrameOrientation Orientation of reference frame in which state is defined.
     */
    CompositeEphemeris(
            const std::map< int, boost::function< StateType( const TimeType& ) > >
            translationalEphemerides,
            const std::map< int, boost::function< StateType( const double, const StateType& ) > >
            rotationalEphemerides,
            const std::string referenceFrameOrigin = "SSB",
            const std::string referenceFrameOrientation = "ECLIPJ2000" ):
        Ephemeris( referenceFrameOrigin, referenceFrameOrientation )
    {
        // Create iterators over ephemeris functions.
        typename std::map< int, boost::function< StateType( const TimeType& ) > >::const_iterator
                translationIterator = translationalEphemerides.begin( );
        typename std::map< int, boost::function< StateType( const double, const StateType& ) > >::const_iterator
                rotationIterator = rotationalEphemerides.begin( );

        // Check whether chain starts with translation.
        if( translationIterator->first != 0 )
        {
            std::string errorMessage = "Error, composite ephemeris must start with translation";
            throw std::runtime_error( errorMessage );
        }

        // Run over all indices and set order.
        int currentIndex = 0;
        while( currentIndex < static_cast< int >( translationalEphemerides.size( )
                                                  + rotationalEphemerides.size( ) ) )
        {
            // If current ephemeris is translational, add to translations list (set as addition) and
            // set translation flag at current index to true.
            if( translationIterator != translationalEphemerides.end( )
                    && translationIterator->first == currentIndex )
            {
                translationalEphemerides_.push_back( std::make_pair( translationIterator->second, 1 ) );
                isCurrentEphemerisTranslational_.push_back( 1 );
                translationIterator++;
            }
            // If current ephemeris is rotational, add to rotations list and set translation flag at
            // current index to false.
            else if( rotationIterator != rotationalEphemerides.end( )
                     && rotationIterator->first == currentIndex )
            {
                rotationalEphemerides_.push_back( rotationIterator->second );
                isCurrentEphemerisTranslational_.push_back( 0 );
                rotationIterator++;
            }
            // If index is not found, display error message.
            else
            {
                std::string errorMessage = "Error when  making composite ephemeris, input indices inconsistentn";
                throw std::runtime_error( errorMessage );
            }
            currentIndex++;
        }

    }

    //! Constructor from series of translational and rotational ephemeris functions
    /*!
     *  Constructor from series of translational and rotational ephemeris functions, allowing either
     *  addition or subtraction of translation ep Input is provided as maps, with key being the
     *  index providing the position in the order where the given function should be applied. Each
     *  index must be present only once (i.e. either in translation or rotation), must start with 0
     *  (which must be a translational ephemeris), and must be increasing by 1.  The second element
     *  of the pair that is the translational map value denotes whether to add (1) or subtract(0)
     *  it.
     *  \param translationalEphemerides List of translational ephemerides, with subtraction/addition indicator.
     *  \param rotationalEphemerides List of rotational ephemerides.
     *  \param referenceFrameOrigin Origin of reference frame in which state is defined.
     *  \param referenceFrameOrientation Orientation of reference frame in which state is defined.
     */
    CompositeEphemeris(
            const std::map< int, std::pair< boost::function< StateType( const TimeType& ) >, bool > >
            translationalEphemerides,
            const std::map< int, boost::function< StateType( const double, const StateType& ) > >
            rotationalEphemerides,
            const std::string referenceFrameOrigin = "SSB",
            const std::string referenceFrameOrientation = "ECLIPJ2000" ):
        Ephemeris( referenceFrameOrigin, referenceFrameOrientation )
    {
        // Create iterators over ephemeris functions.
        typename std::map< int, std::pair< boost::function< StateType( const TimeType& ) >, bool > >
                ::const_iterator translationIterator = translationalEphemerides.begin( );
        typename std::map< int, boost::function< StateType( const double, const StateType& ) > >
                ::const_iterator rotationIterator = rotationalEphemerides.begin( );

        // Check whether chain starts with translation.
        if( translationIterator->first != 0 )
        {
            std::string errorMessage = "Error, composite ephemeris must start with translation";
            throw std::runtime_error( errorMessage );
        }

        // Run over all indices and set order.
        int currentIndex = 0;
        while( currentIndex < static_cast< int >( translationalEphemerides.size( )
                                                  + rotationalEphemerides.size( ) ) )
        {
            // If current ephemeris is translational, add to translations list and set translation
            // flag at current index to true.
            if( translationIterator != translationalEphemerides.end( )
                    && translationIterator->first == currentIndex )
            {
                int addCurrentEphemeris = ( translationIterator->second.second == true ) ? 1 : -1;

                translationalEphemerides_.push_back( std::make_pair( translationIterator->second.first,
                                                                     addCurrentEphemeris ) );
                isCurrentEphemerisTranslational_.push_back( 1 );
                translationIterator++;
            }
            // If current ephemeris is rotational, add to rotations list and set translation flag at
            // current index to false.
            else if( rotationIterator != rotationalEphemerides.end( )
                     && rotationIterator->first == currentIndex )
            {
                rotationalEphemerides_.push_back( rotationIterator->second );
                isCurrentEphemerisTranslational_.push_back( 0 );
                rotationIterator++;
            }
            // If index is not found, display error message.
            else
            {
                std::string errorMessage = "Error when  making composite ephemeris, input indices inconsistent";
                throw std::runtime_error( errorMessage );
            }
            currentIndex++;
        }
    }

    //! Destructor
    ~CompositeEphemeris( ){ }

    //! Get state from ephemeris.
    /*!
     * Returns state from ephemeris at given time.
     * \param secondsSinceEpoch Seconds since epoch at which ephemeris is to be evaluated.
     * \return Constant state given by combined rotations and translations.
     */
<<<<<<< HEAD
    basic_mathematics::Vector6d getCartesianState(
=======
    Eigen::Vector6d getCartesianState(
>>>>>>> b9b7e628
            const double secondsSinceEpoch )
    {
        return getTemplatedCartesianStateFromCompositeEphemeris< double, double >( secondsSinceEpoch );
    }

    //! Get state from ephemeris (with long double as state scalar).
    /*!
     * Returns state from ephemeris with long double as state scalar at given time.
     * \param secondsSinceEpoch Seconds since epoch at which ephemeris is to be evaluated.
     * \return Constant state with long double as state scalar given by combined rotations and translations.
     */
    Eigen::Matrix< long double, 6, 1 > getCartesianLongState(
            const double secondsSinceEpoch )
    {
        return getTemplatedCartesianStateFromCompositeEphemeris< double, long double >( secondsSinceEpoch );
    }

    //! Get state from ephemeris (with double as state scalar and Time as time type).
    /*!
     * Returns state from ephemeris with double as state scalar at given time (as custom Time type).
     * \param currentTime Time at which state is to be evaluated
     * \return State from ephemeris with long double as state scalar
     */
    Eigen::Matrix< double, 6, 1 > getCartesianStateFromExtendedTime(
            const Time& currentTime )
    {
        return getTemplatedCartesianStateFromCompositeEphemeris< Time, double >( currentTime );
    }

    //! Get state from ephemeris (with long double as state scalar and Time as time type).
    /*!
     * Returns state from ephemeris with long double as state scalar at given time (as custom Time type).
     * \param currentTime Time at which state is to be evaluated
     * \return State from ephemeris with long double as state scalar
     */
    Eigen::Matrix< long double, 6, 1 > getCartesianLongStateFromExtendedTime(
            const Time& currentTime )
    {
        return getTemplatedCartesianStateFromCompositeEphemeris< Time, long double >( currentTime );
    }

    //! Templated function to get the state from tabulated ephemeris.
    /*!
     *  Templated function to get the state from tabulated ephemeris. This function is called with the appropriate
     *  template arguments by each of the specific state functions. Its function is to have only a single function
     *  implemented, while ensuring that the numerical precision is at least that of the CompositeEphemeris and requested
     *  time/state scalar types.
     *  \param currentTime Seconds since epoch at which ephemeris is to be evaluated.
     *  \return State given by combined rotations and translations, at requested precision.
     */
    template< typename OutputTimeType, typename OutputStateScalarType >
    Eigen::Matrix< OutputStateScalarType, 6, 1 > getTemplatedCartesianStateFromCompositeEphemeris(
            const OutputTimeType& currentTime )
    {

        // Initialize state to zero;
        Eigen::Matrix< StateScalarType, 6, 1 > state = Eigen::Matrix< StateScalarType, 6, 1 >::Zero( );

        // Initialize current indices of translation and rotation to zero.
        int currentTranslationIndex = 0;
        int currentRotationIndex = 0;

        // Loop over all ephemerides
        for( unsigned int i = 0; i < isCurrentEphemerisTranslational_.size( ); i++ )
        {
            // If current ephemeris is translational, add it and increment currentTranslationIndex
            if( isCurrentEphemerisTranslational_[ i ] == true )
            {
                state += translationalEphemerides_[ currentTranslationIndex ].first( static_cast< TimeType >( currentTime ) )*
                        static_cast< double >( translationalEphemerides_[ currentTranslationIndex ].second );
                currentTranslationIndex++;
            }
            // If current ephemeris is rotational, multiply position and state by rotation.
            else
            {
                state = rotationalEphemerides_[ currentRotationIndex ]( static_cast< TimeType >( currentTime ), state );
                currentRotationIndex++;
            }
        }

        return state.template cast< OutputStateScalarType >( );
    }

    //! Add an additional translational ephemeris at the end of the chain.
    /*!
     *  Function to add an additional translational ephemeris at the end of the chain.
     *  \param stateFunction Translational ephemeris function to add.
     *  \param add Identifier setting whether to add (1) or subtract (-1) translation.
     */
    void addTranslationalEphemeris( const boost::function< StateType( const TimeType& ) > stateFunction,
                                    const int add = 1 )
    {
        //Check validity of input.
        if( add != 1 && add != -1 )
        {
            std::string errorMessage = "Error when adding to composite ephemeris";
            throw std::runtime_error( errorMessage );
        }

        // Add translational ephemeris to end of chain
        isCurrentEphemerisTranslational_.push_back( 1 );
        translationalEphemerides_.push_back( std::make_pair( stateFunction, add ) );
    }

private:

    //! Vector of translational ephemeris functions.
    /*!
     *  Vector of translational ephemeris functions and addition (1) or subtraction (-1) indicator.
     */
    std::vector< std::pair< boost::function< StateType( const TimeType& ) >, int > > translationalEphemerides_;

    //! Vector of rotational ephemeris functions.
    /*!
     *  Vector of rotational ephemeris functions.
     */
    std::vector< boost::function< StateType( const double, const StateType& ) > > rotationalEphemerides_;

    //! Vector indicating order of translational and rotational ephemeris.
    /*!
     *  Vector indicating order of translational and rotational ephemeris (0 is first, highest is last)
     */
    std::vector< bool > isCurrentEphemerisTranslational_;
};

//! Interface function used to change the state scalar type of the output of a state function
/*!
 *  Interface function used to change the state scalar type of the output of a state function
 *  \param originalStateFunction State function with original scalar type
 *  \param currentTime Time at which state function is to be evaluated.
 *  \return State from originalStateFunction at currentTime, cast to NewStateScalarType.
 */
template< typename OldStateScalarType, typename NewStateScalarType, typename TimeType, int StateSize >
Eigen::Matrix< NewStateScalarType, StateSize, 1 > convertStateFunctionStateScalarOutput(
        const boost::function< Eigen::Matrix< OldStateScalarType, StateSize, 1 >( const double& ) >
        originalStateFunction,
        const TimeType currentTime )
{
    return originalStateFunction( currentTime ).template cast< NewStateScalarType >( );
}

//! Function to create the state function of a reference point.
/*!
 *  Function to create the state function of a reference point, for instance the state of a ground station in a
 *  barycentric frame.
 *  \param bodyEphemeris Global ephemeris of body on which reference point is located
 *  \param bodyRotationModel Rotation model between global and body-fixed frame
 *  \param referencePointRelativeStateFunction Function returning the body-fixed state of the reference point as
 *  a function of time
 *  \return Ephemeris describbing the state of the local reference point in the global frame (expressed global frame's
 *  coordinates, i.e. same as bodyEphemeris).
 */
template< typename TimeType = double, typename StateScalarType = double >
boost::shared_ptr< Ephemeris > createReferencePointEphemeris(
        boost::shared_ptr< Ephemeris > bodyEphemeris,
        boost::shared_ptr< RotationalEphemeris > bodyRotationModel,
        boost::function< Eigen::Vector6d( const double& ) > referencePointRelativeStateFunction )
{
    typedef Eigen::Matrix< StateScalarType, 6, 1 > StateType;

    // Cast state fucntion of body (global) and reference point (local) into correct form.
    std::map< int, boost::function< StateType( const TimeType& ) > > referencePointEphemerisVector;
    referencePointEphemerisVector[ 2 ] = boost::bind(
                &Ephemeris::getTemplatedStateFromEphemeris< StateScalarType, TimeType >, bodyEphemeris, _1 );
    referencePointEphemerisVector[ 0 ] = boost::bind(
                &convertStateFunctionStateScalarOutput< double, StateScalarType, TimeType, 6 >,
                referencePointRelativeStateFunction, _1 );


    // Crate rotation functions from local to global frame.
    boost::function< Eigen::Quaterniond( const double ) > rotationToFrameFunction =
            boost::bind( &RotationalEphemeris::getRotationToBaseFrame, bodyRotationModel, _1 );
    boost::function< Eigen::Matrix3d( const double ) > rotationMatrixToFrameDerivativeFunction =
            boost::bind( &RotationalEphemeris::getDerivativeOfRotationToBaseFrame, bodyRotationModel, _1 );

    // Create ephemeris
    std::map< int, boost::function< StateType( const double, const StateType& ) > > referencePointRotationVector;
    referencePointRotationVector[ 1 ] = boost::bind(
                transformStateToFrameFromRotationTimeFunctions< StateScalarType >,
                _2, _1, rotationToFrameFunction, rotationMatrixToFrameDerivativeFunction );

    return boost::make_shared< CompositeEphemeris< TimeType, StateScalarType > >(
                referencePointEphemerisVector, referencePointRotationVector, "SSB", "ECLIPJ2000" );
}

} // namespace ephemerides

} // namespace tudat
#endif // TUDAT_COMPOSITEEPHEMERIS_H
<|MERGE_RESOLUTION|>--- conflicted
+++ resolved
@@ -1,395 +1,391 @@
-/*    Copyright (c) 2010-2017, Delft University of Technology
- *    All rigths reserved
- *
- *    This file is part of the Tudat. Redistribution and use in source and
- *    binary forms, with or without modification, are permitted exclusively
- *    under the terms of the Modified BSD license. You should have received
- *    a copy of the license with this file. If not, please or visit:
- *    http://tudat.tudelft.nl/LICENSE.
- */
-
-#ifndef TUDAT_COMPOSITEEPHEMERIS_H
-#define TUDAT_COMPOSITEEPHEMERIS_H
-
-#include <iostream>
-#include <vector>
-
-#include <boost/bind.hpp>
-#include <boost/shared_ptr.hpp>
-#include <boost/make_shared.hpp>
-
-#include <Eigen/Core>
-
-#include "Tudat/Astrodynamics/Ephemerides/ephemeris.h"
-
-#include "Tudat/Astrodynamics/Ephemerides/rotationalEphemeris.h"
-#include "Tudat/Astrodynamics/Ephemerides/constantEphemeris.h"
-
-
-namespace tudat
-{
-
-namespace ephemerides
-{
-
-
-//! Class that combines a series of translational and rotational ephemeris functions
-/*!
- *  Class that combines a series of translational and rotational ephemeris functions to yield a
- *  single translational ephemeris.  By using this class, a single object can be used for calling a
- *  series of translations and rotations.  The option is provided for both adding or subtracting a
- *  given translational state.
- */
-template< typename TimeType = double, typename StateScalarType = double >
-class CompositeEphemeris : public Ephemeris
-{
-public:
-
-    using Ephemeris::getCartesianLongState;
-    using Ephemeris::getCartesianState;
-
-    typedef Eigen::Matrix< StateScalarType, 6, 1 > StateType;
-
-    //! Constructor from series of translational and rotational ephemeris functions.
-    /*!
-     *  Constructor from series of translational and rotational ephemeris functions. Input is
-     *  provided as maps, with key being the index providing the position in the order where the
-     *  given function should be applied. Each index must be present only once (i.e. either in
-     *  translation or rotation), must start with 0 (which must be a translational ephemeris), and
-     *  must be increasing by 1.
-     *  \param translationalEphemerides List of translational ephemerides.
-     *  \param rotationalEphemerides List of rotational ephemerides.
-     *  \param referenceFrameOrigin Origin of reference frame in which state is defined.
-     *  \param referenceFrameOrientation Orientation of reference frame in which state is defined.
-     */
-    CompositeEphemeris(
-            const std::map< int, boost::function< StateType( const TimeType& ) > >
-            translationalEphemerides,
-            const std::map< int, boost::function< StateType( const double, const StateType& ) > >
-            rotationalEphemerides,
-            const std::string referenceFrameOrigin = "SSB",
-            const std::string referenceFrameOrientation = "ECLIPJ2000" ):
-        Ephemeris( referenceFrameOrigin, referenceFrameOrientation )
-    {
-        // Create iterators over ephemeris functions.
-        typename std::map< int, boost::function< StateType( const TimeType& ) > >::const_iterator
-                translationIterator = translationalEphemerides.begin( );
-        typename std::map< int, boost::function< StateType( const double, const StateType& ) > >::const_iterator
-                rotationIterator = rotationalEphemerides.begin( );
-
-        // Check whether chain starts with translation.
-        if( translationIterator->first != 0 )
-        {
-            std::string errorMessage = "Error, composite ephemeris must start with translation";
-            throw std::runtime_error( errorMessage );
-        }
-
-        // Run over all indices and set order.
-        int currentIndex = 0;
-        while( currentIndex < static_cast< int >( translationalEphemerides.size( )
-                                                  + rotationalEphemerides.size( ) ) )
-        {
-            // If current ephemeris is translational, add to translations list (set as addition) and
-            // set translation flag at current index to true.
-            if( translationIterator != translationalEphemerides.end( )
-                    && translationIterator->first == currentIndex )
-            {
-                translationalEphemerides_.push_back( std::make_pair( translationIterator->second, 1 ) );
-                isCurrentEphemerisTranslational_.push_back( 1 );
-                translationIterator++;
-            }
-            // If current ephemeris is rotational, add to rotations list and set translation flag at
-            // current index to false.
-            else if( rotationIterator != rotationalEphemerides.end( )
-                     && rotationIterator->first == currentIndex )
-            {
-                rotationalEphemerides_.push_back( rotationIterator->second );
-                isCurrentEphemerisTranslational_.push_back( 0 );
-                rotationIterator++;
-            }
-            // If index is not found, display error message.
-            else
-            {
-                std::string errorMessage = "Error when  making composite ephemeris, input indices inconsistentn";
-                throw std::runtime_error( errorMessage );
-            }
-            currentIndex++;
-        }
-
-    }
-
-    //! Constructor from series of translational and rotational ephemeris functions
-    /*!
-     *  Constructor from series of translational and rotational ephemeris functions, allowing either
-     *  addition or subtraction of translation ep Input is provided as maps, with key being the
-     *  index providing the position in the order where the given function should be applied. Each
-     *  index must be present only once (i.e. either in translation or rotation), must start with 0
-     *  (which must be a translational ephemeris), and must be increasing by 1.  The second element
-     *  of the pair that is the translational map value denotes whether to add (1) or subtract(0)
-     *  it.
-     *  \param translationalEphemerides List of translational ephemerides, with subtraction/addition indicator.
-     *  \param rotationalEphemerides List of rotational ephemerides.
-     *  \param referenceFrameOrigin Origin of reference frame in which state is defined.
-     *  \param referenceFrameOrientation Orientation of reference frame in which state is defined.
-     */
-    CompositeEphemeris(
-            const std::map< int, std::pair< boost::function< StateType( const TimeType& ) >, bool > >
-            translationalEphemerides,
-            const std::map< int, boost::function< StateType( const double, const StateType& ) > >
-            rotationalEphemerides,
-            const std::string referenceFrameOrigin = "SSB",
-            const std::string referenceFrameOrientation = "ECLIPJ2000" ):
-        Ephemeris( referenceFrameOrigin, referenceFrameOrientation )
-    {
-        // Create iterators over ephemeris functions.
-        typename std::map< int, std::pair< boost::function< StateType( const TimeType& ) >, bool > >
-                ::const_iterator translationIterator = translationalEphemerides.begin( );
-        typename std::map< int, boost::function< StateType( const double, const StateType& ) > >
-                ::const_iterator rotationIterator = rotationalEphemerides.begin( );
-
-        // Check whether chain starts with translation.
-        if( translationIterator->first != 0 )
-        {
-            std::string errorMessage = "Error, composite ephemeris must start with translation";
-            throw std::runtime_error( errorMessage );
-        }
-
-        // Run over all indices and set order.
-        int currentIndex = 0;
-        while( currentIndex < static_cast< int >( translationalEphemerides.size( )
-                                                  + rotationalEphemerides.size( ) ) )
-        {
-            // If current ephemeris is translational, add to translations list and set translation
-            // flag at current index to true.
-            if( translationIterator != translationalEphemerides.end( )
-                    && translationIterator->first == currentIndex )
-            {
-                int addCurrentEphemeris = ( translationIterator->second.second == true ) ? 1 : -1;
-
-                translationalEphemerides_.push_back( std::make_pair( translationIterator->second.first,
-                                                                     addCurrentEphemeris ) );
-                isCurrentEphemerisTranslational_.push_back( 1 );
-                translationIterator++;
-            }
-            // If current ephemeris is rotational, add to rotations list and set translation flag at
-            // current index to false.
-            else if( rotationIterator != rotationalEphemerides.end( )
-                     && rotationIterator->first == currentIndex )
-            {
-                rotationalEphemerides_.push_back( rotationIterator->second );
-                isCurrentEphemerisTranslational_.push_back( 0 );
-                rotationIterator++;
-            }
-            // If index is not found, display error message.
-            else
-            {
-                std::string errorMessage = "Error when  making composite ephemeris, input indices inconsistent";
-                throw std::runtime_error( errorMessage );
-            }
-            currentIndex++;
-        }
-    }
-
-    //! Destructor
-    ~CompositeEphemeris( ){ }
-
-    //! Get state from ephemeris.
-    /*!
-     * Returns state from ephemeris at given time.
-     * \param secondsSinceEpoch Seconds since epoch at which ephemeris is to be evaluated.
-     * \return Constant state given by combined rotations and translations.
-     */
-<<<<<<< HEAD
-    basic_mathematics::Vector6d getCartesianState(
-=======
-    Eigen::Vector6d getCartesianState(
->>>>>>> b9b7e628
-            const double secondsSinceEpoch )
-    {
-        return getTemplatedCartesianStateFromCompositeEphemeris< double, double >( secondsSinceEpoch );
-    }
-
-    //! Get state from ephemeris (with long double as state scalar).
-    /*!
-     * Returns state from ephemeris with long double as state scalar at given time.
-     * \param secondsSinceEpoch Seconds since epoch at which ephemeris is to be evaluated.
-     * \return Constant state with long double as state scalar given by combined rotations and translations.
-     */
-    Eigen::Matrix< long double, 6, 1 > getCartesianLongState(
-            const double secondsSinceEpoch )
-    {
-        return getTemplatedCartesianStateFromCompositeEphemeris< double, long double >( secondsSinceEpoch );
-    }
-
-    //! Get state from ephemeris (with double as state scalar and Time as time type).
-    /*!
-     * Returns state from ephemeris with double as state scalar at given time (as custom Time type).
-     * \param currentTime Time at which state is to be evaluated
-     * \return State from ephemeris with long double as state scalar
-     */
-    Eigen::Matrix< double, 6, 1 > getCartesianStateFromExtendedTime(
-            const Time& currentTime )
-    {
-        return getTemplatedCartesianStateFromCompositeEphemeris< Time, double >( currentTime );
-    }
-
-    //! Get state from ephemeris (with long double as state scalar and Time as time type).
-    /*!
-     * Returns state from ephemeris with long double as state scalar at given time (as custom Time type).
-     * \param currentTime Time at which state is to be evaluated
-     * \return State from ephemeris with long double as state scalar
-     */
-    Eigen::Matrix< long double, 6, 1 > getCartesianLongStateFromExtendedTime(
-            const Time& currentTime )
-    {
-        return getTemplatedCartesianStateFromCompositeEphemeris< Time, long double >( currentTime );
-    }
-
-    //! Templated function to get the state from tabulated ephemeris.
-    /*!
-     *  Templated function to get the state from tabulated ephemeris. This function is called with the appropriate
-     *  template arguments by each of the specific state functions. Its function is to have only a single function
-     *  implemented, while ensuring that the numerical precision is at least that of the CompositeEphemeris and requested
-     *  time/state scalar types.
-     *  \param currentTime Seconds since epoch at which ephemeris is to be evaluated.
-     *  \return State given by combined rotations and translations, at requested precision.
-     */
-    template< typename OutputTimeType, typename OutputStateScalarType >
-    Eigen::Matrix< OutputStateScalarType, 6, 1 > getTemplatedCartesianStateFromCompositeEphemeris(
-            const OutputTimeType& currentTime )
-    {
-
-        // Initialize state to zero;
-        Eigen::Matrix< StateScalarType, 6, 1 > state = Eigen::Matrix< StateScalarType, 6, 1 >::Zero( );
-
-        // Initialize current indices of translation and rotation to zero.
-        int currentTranslationIndex = 0;
-        int currentRotationIndex = 0;
-
-        // Loop over all ephemerides
-        for( unsigned int i = 0; i < isCurrentEphemerisTranslational_.size( ); i++ )
-        {
-            // If current ephemeris is translational, add it and increment currentTranslationIndex
-            if( isCurrentEphemerisTranslational_[ i ] == true )
-            {
-                state += translationalEphemerides_[ currentTranslationIndex ].first( static_cast< TimeType >( currentTime ) )*
-                        static_cast< double >( translationalEphemerides_[ currentTranslationIndex ].second );
-                currentTranslationIndex++;
-            }
-            // If current ephemeris is rotational, multiply position and state by rotation.
-            else
-            {
-                state = rotationalEphemerides_[ currentRotationIndex ]( static_cast< TimeType >( currentTime ), state );
-                currentRotationIndex++;
-            }
-        }
-
-        return state.template cast< OutputStateScalarType >( );
-    }
-
-    //! Add an additional translational ephemeris at the end of the chain.
-    /*!
-     *  Function to add an additional translational ephemeris at the end of the chain.
-     *  \param stateFunction Translational ephemeris function to add.
-     *  \param add Identifier setting whether to add (1) or subtract (-1) translation.
-     */
-    void addTranslationalEphemeris( const boost::function< StateType( const TimeType& ) > stateFunction,
-                                    const int add = 1 )
-    {
-        //Check validity of input.
-        if( add != 1 && add != -1 )
-        {
-            std::string errorMessage = "Error when adding to composite ephemeris";
-            throw std::runtime_error( errorMessage );
-        }
-
-        // Add translational ephemeris to end of chain
-        isCurrentEphemerisTranslational_.push_back( 1 );
-        translationalEphemerides_.push_back( std::make_pair( stateFunction, add ) );
-    }
-
-private:
-
-    //! Vector of translational ephemeris functions.
-    /*!
-     *  Vector of translational ephemeris functions and addition (1) or subtraction (-1) indicator.
-     */
-    std::vector< std::pair< boost::function< StateType( const TimeType& ) >, int > > translationalEphemerides_;
-
-    //! Vector of rotational ephemeris functions.
-    /*!
-     *  Vector of rotational ephemeris functions.
-     */
-    std::vector< boost::function< StateType( const double, const StateType& ) > > rotationalEphemerides_;
-
-    //! Vector indicating order of translational and rotational ephemeris.
-    /*!
-     *  Vector indicating order of translational and rotational ephemeris (0 is first, highest is last)
-     */
-    std::vector< bool > isCurrentEphemerisTranslational_;
-};
-
-//! Interface function used to change the state scalar type of the output of a state function
-/*!
- *  Interface function used to change the state scalar type of the output of a state function
- *  \param originalStateFunction State function with original scalar type
- *  \param currentTime Time at which state function is to be evaluated.
- *  \return State from originalStateFunction at currentTime, cast to NewStateScalarType.
- */
-template< typename OldStateScalarType, typename NewStateScalarType, typename TimeType, int StateSize >
-Eigen::Matrix< NewStateScalarType, StateSize, 1 > convertStateFunctionStateScalarOutput(
-        const boost::function< Eigen::Matrix< OldStateScalarType, StateSize, 1 >( const double& ) >
-        originalStateFunction,
-        const TimeType currentTime )
-{
-    return originalStateFunction( currentTime ).template cast< NewStateScalarType >( );
-}
-
-//! Function to create the state function of a reference point.
-/*!
- *  Function to create the state function of a reference point, for instance the state of a ground station in a
- *  barycentric frame.
- *  \param bodyEphemeris Global ephemeris of body on which reference point is located
- *  \param bodyRotationModel Rotation model between global and body-fixed frame
- *  \param referencePointRelativeStateFunction Function returning the body-fixed state of the reference point as
- *  a function of time
- *  \return Ephemeris describbing the state of the local reference point in the global frame (expressed global frame's
- *  coordinates, i.e. same as bodyEphemeris).
- */
-template< typename TimeType = double, typename StateScalarType = double >
-boost::shared_ptr< Ephemeris > createReferencePointEphemeris(
-        boost::shared_ptr< Ephemeris > bodyEphemeris,
-        boost::shared_ptr< RotationalEphemeris > bodyRotationModel,
-        boost::function< Eigen::Vector6d( const double& ) > referencePointRelativeStateFunction )
-{
-    typedef Eigen::Matrix< StateScalarType, 6, 1 > StateType;
-
-    // Cast state fucntion of body (global) and reference point (local) into correct form.
-    std::map< int, boost::function< StateType( const TimeType& ) > > referencePointEphemerisVector;
-    referencePointEphemerisVector[ 2 ] = boost::bind(
-                &Ephemeris::getTemplatedStateFromEphemeris< StateScalarType, TimeType >, bodyEphemeris, _1 );
-    referencePointEphemerisVector[ 0 ] = boost::bind(
-                &convertStateFunctionStateScalarOutput< double, StateScalarType, TimeType, 6 >,
-                referencePointRelativeStateFunction, _1 );
-
-
-    // Crate rotation functions from local to global frame.
-    boost::function< Eigen::Quaterniond( const double ) > rotationToFrameFunction =
-            boost::bind( &RotationalEphemeris::getRotationToBaseFrame, bodyRotationModel, _1 );
-    boost::function< Eigen::Matrix3d( const double ) > rotationMatrixToFrameDerivativeFunction =
-            boost::bind( &RotationalEphemeris::getDerivativeOfRotationToBaseFrame, bodyRotationModel, _1 );
-
-    // Create ephemeris
-    std::map< int, boost::function< StateType( const double, const StateType& ) > > referencePointRotationVector;
-    referencePointRotationVector[ 1 ] = boost::bind(
-                transformStateToFrameFromRotationTimeFunctions< StateScalarType >,
-                _2, _1, rotationToFrameFunction, rotationMatrixToFrameDerivativeFunction );
-
-    return boost::make_shared< CompositeEphemeris< TimeType, StateScalarType > >(
-                referencePointEphemerisVector, referencePointRotationVector, "SSB", "ECLIPJ2000" );
-}
-
-} // namespace ephemerides
-
-} // namespace tudat
-#endif // TUDAT_COMPOSITEEPHEMERIS_H
+/*    Copyright (c) 2010-2017, Delft University of Technology
+ *    All rigths reserved
+ *
+ *    This file is part of the Tudat. Redistribution and use in source and
+ *    binary forms, with or without modification, are permitted exclusively
+ *    under the terms of the Modified BSD license. You should have received
+ *    a copy of the license with this file. If not, please or visit:
+ *    http://tudat.tudelft.nl/LICENSE.
+ */
+
+#ifndef TUDAT_COMPOSITEEPHEMERIS_H
+#define TUDAT_COMPOSITEEPHEMERIS_H
+
+#include <iostream>
+#include <vector>
+
+#include <boost/bind.hpp>
+#include <boost/shared_ptr.hpp>
+#include <boost/make_shared.hpp>
+
+#include <Eigen/Core>
+
+#include "Tudat/Astrodynamics/Ephemerides/ephemeris.h"
+
+#include "Tudat/Astrodynamics/Ephemerides/rotationalEphemeris.h"
+#include "Tudat/Astrodynamics/Ephemerides/constantEphemeris.h"
+
+
+namespace tudat
+{
+
+namespace ephemerides
+{
+
+
+//! Class that combines a series of translational and rotational ephemeris functions
+/*!
+ *  Class that combines a series of translational and rotational ephemeris functions to yield a
+ *  single translational ephemeris.  By using this class, a single object can be used for calling a
+ *  series of translations and rotations.  The option is provided for both adding or subtracting a
+ *  given translational state.
+ */
+template< typename TimeType = double, typename StateScalarType = double >
+class CompositeEphemeris : public Ephemeris
+{
+public:
+
+    using Ephemeris::getCartesianLongState;
+    using Ephemeris::getCartesianState;
+
+    typedef Eigen::Matrix< StateScalarType, 6, 1 > StateType;
+
+    //! Constructor from series of translational and rotational ephemeris functions.
+    /*!
+     *  Constructor from series of translational and rotational ephemeris functions. Input is
+     *  provided as maps, with key being the index providing the position in the order where the
+     *  given function should be applied. Each index must be present only once (i.e. either in
+     *  translation or rotation), must start with 0 (which must be a translational ephemeris), and
+     *  must be increasing by 1.
+     *  \param translationalEphemerides List of translational ephemerides.
+     *  \param rotationalEphemerides List of rotational ephemerides.
+     *  \param referenceFrameOrigin Origin of reference frame in which state is defined.
+     *  \param referenceFrameOrientation Orientation of reference frame in which state is defined.
+     */
+    CompositeEphemeris(
+            const std::map< int, boost::function< StateType( const TimeType& ) > >
+            translationalEphemerides,
+            const std::map< int, boost::function< StateType( const double, const StateType& ) > >
+            rotationalEphemerides,
+            const std::string referenceFrameOrigin = "SSB",
+            const std::string referenceFrameOrientation = "ECLIPJ2000" ):
+        Ephemeris( referenceFrameOrigin, referenceFrameOrientation )
+    {
+        // Create iterators over ephemeris functions.
+        typename std::map< int, boost::function< StateType( const TimeType& ) > >::const_iterator
+                translationIterator = translationalEphemerides.begin( );
+        typename std::map< int, boost::function< StateType( const double, const StateType& ) > >::const_iterator
+                rotationIterator = rotationalEphemerides.begin( );
+
+        // Check whether chain starts with translation.
+        if( translationIterator->first != 0 )
+        {
+            std::string errorMessage = "Error, composite ephemeris must start with translation";
+            throw std::runtime_error( errorMessage );
+        }
+
+        // Run over all indices and set order.
+        int currentIndex = 0;
+        while( currentIndex < static_cast< int >( translationalEphemerides.size( )
+                                                  + rotationalEphemerides.size( ) ) )
+        {
+            // If current ephemeris is translational, add to translations list (set as addition) and
+            // set translation flag at current index to true.
+            if( translationIterator != translationalEphemerides.end( )
+                    && translationIterator->first == currentIndex )
+            {
+                translationalEphemerides_.push_back( std::make_pair( translationIterator->second, 1 ) );
+                isCurrentEphemerisTranslational_.push_back( 1 );
+                translationIterator++;
+            }
+            // If current ephemeris is rotational, add to rotations list and set translation flag at
+            // current index to false.
+            else if( rotationIterator != rotationalEphemerides.end( )
+                     && rotationIterator->first == currentIndex )
+            {
+                rotationalEphemerides_.push_back( rotationIterator->second );
+                isCurrentEphemerisTranslational_.push_back( 0 );
+                rotationIterator++;
+            }
+            // If index is not found, display error message.
+            else
+            {
+                std::string errorMessage = "Error when  making composite ephemeris, input indices inconsistentn";
+                throw std::runtime_error( errorMessage );
+            }
+            currentIndex++;
+        }
+
+    }
+
+    //! Constructor from series of translational and rotational ephemeris functions
+    /*!
+     *  Constructor from series of translational and rotational ephemeris functions, allowing either
+     *  addition or subtraction of translation ep Input is provided as maps, with key being the
+     *  index providing the position in the order where the given function should be applied. Each
+     *  index must be present only once (i.e. either in translation or rotation), must start with 0
+     *  (which must be a translational ephemeris), and must be increasing by 1.  The second element
+     *  of the pair that is the translational map value denotes whether to add (1) or subtract(0)
+     *  it.
+     *  \param translationalEphemerides List of translational ephemerides, with subtraction/addition indicator.
+     *  \param rotationalEphemerides List of rotational ephemerides.
+     *  \param referenceFrameOrigin Origin of reference frame in which state is defined.
+     *  \param referenceFrameOrientation Orientation of reference frame in which state is defined.
+     */
+    CompositeEphemeris(
+            const std::map< int, std::pair< boost::function< StateType( const TimeType& ) >, bool > >
+            translationalEphemerides,
+            const std::map< int, boost::function< StateType( const double, const StateType& ) > >
+            rotationalEphemerides,
+            const std::string referenceFrameOrigin = "SSB",
+            const std::string referenceFrameOrientation = "ECLIPJ2000" ):
+        Ephemeris( referenceFrameOrigin, referenceFrameOrientation )
+    {
+        // Create iterators over ephemeris functions.
+        typename std::map< int, std::pair< boost::function< StateType( const TimeType& ) >, bool > >
+                ::const_iterator translationIterator = translationalEphemerides.begin( );
+        typename std::map< int, boost::function< StateType( const double, const StateType& ) > >
+                ::const_iterator rotationIterator = rotationalEphemerides.begin( );
+
+        // Check whether chain starts with translation.
+        if( translationIterator->first != 0 )
+        {
+            std::string errorMessage = "Error, composite ephemeris must start with translation";
+            throw std::runtime_error( errorMessage );
+        }
+
+        // Run over all indices and set order.
+        int currentIndex = 0;
+        while( currentIndex < static_cast< int >( translationalEphemerides.size( )
+                                                  + rotationalEphemerides.size( ) ) )
+        {
+            // If current ephemeris is translational, add to translations list and set translation
+            // flag at current index to true.
+            if( translationIterator != translationalEphemerides.end( )
+                    && translationIterator->first == currentIndex )
+            {
+                int addCurrentEphemeris = ( translationIterator->second.second == true ) ? 1 : -1;
+
+                translationalEphemerides_.push_back( std::make_pair( translationIterator->second.first,
+                                                                     addCurrentEphemeris ) );
+                isCurrentEphemerisTranslational_.push_back( 1 );
+                translationIterator++;
+            }
+            // If current ephemeris is rotational, add to rotations list and set translation flag at
+            // current index to false.
+            else if( rotationIterator != rotationalEphemerides.end( )
+                     && rotationIterator->first == currentIndex )
+            {
+                rotationalEphemerides_.push_back( rotationIterator->second );
+                isCurrentEphemerisTranslational_.push_back( 0 );
+                rotationIterator++;
+            }
+            // If index is not found, display error message.
+            else
+            {
+                std::string errorMessage = "Error when  making composite ephemeris, input indices inconsistent";
+                throw std::runtime_error( errorMessage );
+            }
+            currentIndex++;
+        }
+    }
+
+    //! Destructor
+    ~CompositeEphemeris( ){ }
+
+    //! Get state from ephemeris.
+    /*!
+     * Returns state from ephemeris at given time.
+     * \param secondsSinceEpoch Seconds since epoch at which ephemeris is to be evaluated.
+     * \return Constant state given by combined rotations and translations.
+     */
+    Eigen::Vector6d getCartesianState(
+            const double secondsSinceEpoch )
+    {
+        return getTemplatedCartesianStateFromCompositeEphemeris< double, double >( secondsSinceEpoch );
+    }
+
+    //! Get state from ephemeris (with long double as state scalar).
+    /*!
+     * Returns state from ephemeris with long double as state scalar at given time.
+     * \param secondsSinceEpoch Seconds since epoch at which ephemeris is to be evaluated.
+     * \return Constant state with long double as state scalar given by combined rotations and translations.
+     */
+    Eigen::Matrix< long double, 6, 1 > getCartesianLongState(
+            const double secondsSinceEpoch )
+    {
+        return getTemplatedCartesianStateFromCompositeEphemeris< double, long double >( secondsSinceEpoch );
+    }
+
+    //! Get state from ephemeris (with double as state scalar and Time as time type).
+    /*!
+     * Returns state from ephemeris with double as state scalar at given time (as custom Time type).
+     * \param currentTime Time at which state is to be evaluated
+     * \return State from ephemeris with long double as state scalar
+     */
+    Eigen::Matrix< double, 6, 1 > getCartesianStateFromExtendedTime(
+            const Time& currentTime )
+    {
+        return getTemplatedCartesianStateFromCompositeEphemeris< Time, double >( currentTime );
+    }
+
+    //! Get state from ephemeris (with long double as state scalar and Time as time type).
+    /*!
+     * Returns state from ephemeris with long double as state scalar at given time (as custom Time type).
+     * \param currentTime Time at which state is to be evaluated
+     * \return State from ephemeris with long double as state scalar
+     */
+    Eigen::Matrix< long double, 6, 1 > getCartesianLongStateFromExtendedTime(
+            const Time& currentTime )
+    {
+        return getTemplatedCartesianStateFromCompositeEphemeris< Time, long double >( currentTime );
+    }
+
+    //! Templated function to get the state from tabulated ephemeris.
+    /*!
+     *  Templated function to get the state from tabulated ephemeris. This function is called with the appropriate
+     *  template arguments by each of the specific state functions. Its function is to have only a single function
+     *  implemented, while ensuring that the numerical precision is at least that of the CompositeEphemeris and requested
+     *  time/state scalar types.
+     *  \param currentTime Seconds since epoch at which ephemeris is to be evaluated.
+     *  \return State given by combined rotations and translations, at requested precision.
+     */
+    template< typename OutputTimeType, typename OutputStateScalarType >
+    Eigen::Matrix< OutputStateScalarType, 6, 1 > getTemplatedCartesianStateFromCompositeEphemeris(
+            const OutputTimeType& currentTime )
+    {
+
+        // Initialize state to zero;
+        Eigen::Matrix< StateScalarType, 6, 1 > state = Eigen::Matrix< StateScalarType, 6, 1 >::Zero( );
+
+        // Initialize current indices of translation and rotation to zero.
+        int currentTranslationIndex = 0;
+        int currentRotationIndex = 0;
+
+        // Loop over all ephemerides
+        for( unsigned int i = 0; i < isCurrentEphemerisTranslational_.size( ); i++ )
+        {
+            // If current ephemeris is translational, add it and increment currentTranslationIndex
+            if( isCurrentEphemerisTranslational_[ i ] == true )
+            {
+                state += translationalEphemerides_[ currentTranslationIndex ].first( static_cast< TimeType >( currentTime ) )*
+                        static_cast< double >( translationalEphemerides_[ currentTranslationIndex ].second );
+                currentTranslationIndex++;
+            }
+            // If current ephemeris is rotational, multiply position and state by rotation.
+            else
+            {
+                state = rotationalEphemerides_[ currentRotationIndex ]( static_cast< TimeType >( currentTime ), state );
+                currentRotationIndex++;
+            }
+        }
+
+        return state.template cast< OutputStateScalarType >( );
+    }
+
+    //! Add an additional translational ephemeris at the end of the chain.
+    /*!
+     *  Function to add an additional translational ephemeris at the end of the chain.
+     *  \param stateFunction Translational ephemeris function to add.
+     *  \param add Identifier setting whether to add (1) or subtract (-1) translation.
+     */
+    void addTranslationalEphemeris( const boost::function< StateType( const TimeType& ) > stateFunction,
+                                    const int add = 1 )
+    {
+        //Check validity of input.
+        if( add != 1 && add != -1 )
+        {
+            std::string errorMessage = "Error when adding to composite ephemeris";
+            throw std::runtime_error( errorMessage );
+        }
+
+        // Add translational ephemeris to end of chain
+        isCurrentEphemerisTranslational_.push_back( 1 );
+        translationalEphemerides_.push_back( std::make_pair( stateFunction, add ) );
+    }
+
+private:
+
+    //! Vector of translational ephemeris functions.
+    /*!
+     *  Vector of translational ephemeris functions and addition (1) or subtraction (-1) indicator.
+     */
+    std::vector< std::pair< boost::function< StateType( const TimeType& ) >, int > > translationalEphemerides_;
+
+    //! Vector of rotational ephemeris functions.
+    /*!
+     *  Vector of rotational ephemeris functions.
+     */
+    std::vector< boost::function< StateType( const double, const StateType& ) > > rotationalEphemerides_;
+
+    //! Vector indicating order of translational and rotational ephemeris.
+    /*!
+     *  Vector indicating order of translational and rotational ephemeris (0 is first, highest is last)
+     */
+    std::vector< bool > isCurrentEphemerisTranslational_;
+};
+
+//! Interface function used to change the state scalar type of the output of a state function
+/*!
+ *  Interface function used to change the state scalar type of the output of a state function
+ *  \param originalStateFunction State function with original scalar type
+ *  \param currentTime Time at which state function is to be evaluated.
+ *  \return State from originalStateFunction at currentTime, cast to NewStateScalarType.
+ */
+template< typename OldStateScalarType, typename NewStateScalarType, typename TimeType, int StateSize >
+Eigen::Matrix< NewStateScalarType, StateSize, 1 > convertStateFunctionStateScalarOutput(
+        const boost::function< Eigen::Matrix< OldStateScalarType, StateSize, 1 >( const double& ) >
+        originalStateFunction,
+        const TimeType currentTime )
+{
+    return originalStateFunction( currentTime ).template cast< NewStateScalarType >( );
+}
+
+//! Function to create the state function of a reference point.
+/*!
+ *  Function to create the state function of a reference point, for instance the state of a ground station in a
+ *  barycentric frame.
+ *  \param bodyEphemeris Global ephemeris of body on which reference point is located
+ *  \param bodyRotationModel Rotation model between global and body-fixed frame
+ *  \param referencePointRelativeStateFunction Function returning the body-fixed state of the reference point as
+ *  a function of time
+ *  \return Ephemeris describbing the state of the local reference point in the global frame (expressed global frame's
+ *  coordinates, i.e. same as bodyEphemeris).
+ */
+template< typename TimeType = double, typename StateScalarType = double >
+boost::shared_ptr< Ephemeris > createReferencePointEphemeris(
+        boost::shared_ptr< Ephemeris > bodyEphemeris,
+        boost::shared_ptr< RotationalEphemeris > bodyRotationModel,
+        boost::function< Eigen::Vector6d( const double& ) > referencePointRelativeStateFunction )
+{
+    typedef Eigen::Matrix< StateScalarType, 6, 1 > StateType;
+
+    // Cast state fucntion of body (global) and reference point (local) into correct form.
+    std::map< int, boost::function< StateType( const TimeType& ) > > referencePointEphemerisVector;
+    referencePointEphemerisVector[ 2 ] = boost::bind(
+                &Ephemeris::getTemplatedStateFromEphemeris< StateScalarType, TimeType >, bodyEphemeris, _1 );
+    referencePointEphemerisVector[ 0 ] = boost::bind(
+                &convertStateFunctionStateScalarOutput< double, StateScalarType, TimeType, 6 >,
+                referencePointRelativeStateFunction, _1 );
+
+
+    // Crate rotation functions from local to global frame.
+    boost::function< Eigen::Quaterniond( const double ) > rotationToFrameFunction =
+            boost::bind( &RotationalEphemeris::getRotationToBaseFrame, bodyRotationModel, _1 );
+    boost::function< Eigen::Matrix3d( const double ) > rotationMatrixToFrameDerivativeFunction =
+            boost::bind( &RotationalEphemeris::getDerivativeOfRotationToBaseFrame, bodyRotationModel, _1 );
+
+    // Create ephemeris
+    std::map< int, boost::function< StateType( const double, const StateType& ) > > referencePointRotationVector;
+    referencePointRotationVector[ 1 ] = boost::bind(
+                transformStateToFrameFromRotationTimeFunctions< StateScalarType >,
+                _2, _1, rotationToFrameFunction, rotationMatrixToFrameDerivativeFunction );
+
+    return boost::make_shared< CompositeEphemeris< TimeType, StateScalarType > >(
+                referencePointEphemerisVector, referencePointRotationVector, "SSB", "ECLIPJ2000" );
+}
+
+} // namespace ephemerides
+
+} // namespace tudat
+#endif // TUDAT_COMPOSITEEPHEMERIS_H