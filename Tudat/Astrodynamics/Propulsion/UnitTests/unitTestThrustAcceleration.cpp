/*    Copyright (c) 2010-2016, Delft University of Technology
 *    All rigths reserved
 *
 *    This file is part of the Tudat. Redistribution and use in source and
 *    binary forms, with or without modification, are permitted exclusively
 *    under the terms of the Modified BSD license. You should have received
 *    a copy of the license with this file. If not, please or visit:
 *    http://tudat.tudelft.nl/LICENSE.
 */

#define BOOST_TEST_MAIN

#include <boost/test/unit_test.hpp>
#include <boost/bind.hpp>
#include <boost/make_shared.hpp>
#include <boost/shared_ptr.hpp>

#include "Tudat/Astrodynamics/Aerodynamics/UnitTests/testApolloCapsuleCoefficients.h"
#include "Tudat/Astrodynamics/BasicAstrodynamics/sphericalStateConversions.h"
#include "Tudat/Astrodynamics/BasicAstrodynamics/unitConversions.h"
#include "Tudat/Astrodynamics/ReferenceFrames/referenceFrameTransformations.h"
#include <Tudat/Basics/testMacros.h>
#include "Tudat/SimulationSetup/PropagationSetup/dynamicsSimulator.h"
#include <Tudat/External/SpiceInterface/spiceEphemeris.h>
#include <Tudat/External/SpiceInterface/spiceRotationalEphemeris.h>
#include <Tudat/InputOutput/basicInputOutput.h>
#include <Tudat/InputOutput/multiDimensionalArrayReader.h>
#include <Tudat/SimulationSetup/EnvironmentSetup/body.h>
#include "Tudat/SimulationSetup/PropagationSetup/createNumericalSimulator.h"
#include <Tudat/SimulationSetup/PropagationSetup/createMassRateModels.h>
#include <Tudat/SimulationSetup/EnvironmentSetup/defaultBodies.h>

#include <limits>
#include <string>

#include <Eigen/Core>

namespace tudat
{

namespace unit_tests
{

BOOST_AUTO_TEST_SUITE( test_thrust_acceleration )

//! In this test, the thrust acceleration is tested for a constant thrust force. A trajectory with only the thrusta
//! acceleration, as well as the associated mass, is  propagated and teh result is compared against Tsiolkovsky's
//! equation, the assumptions for which are equal to the simulation settings here (no gravity, constant thrust force
//! direction and magnitude).
BOOST_AUTO_TEST_CASE( testConstantThrustForce )
{
    using namespace tudat;
    using namespace numerical_integrators;
    using namespace simulation_setup;
    using namespace basic_astrodynamics;
    using namespace propagators;
    using namespace basic_mathematics;
    using namespace basic_astrodynamics;

    // Create Earth object
    simulation_setup::NamedBodyMap bodyMap;

    // Create vehicle objects.
    double vehicleMass = 5.0E3;
    bodyMap[ "Vehicle" ] = boost::make_shared< simulation_setup::Body >( );
    bodyMap[ "Vehicle" ]->setConstantBodyMass( vehicleMass );
    bodyMap[ "Vehicle" ]->setEphemeris(
                boost::make_shared< ephemerides::TabulatedCartesianEphemeris< > >(
                    boost::shared_ptr< interpolators::OneDimensionalInterpolator< double, Eigen::Vector6d  > >( ),
                    "SSB" ) );

    // Finalize body creation.
    setGlobalFrameBodyEphemerides( bodyMap, "SSB", "ECLIPJ2000" );

    // Define propagator settings variables.
    SelectedAccelerationMap accelerationMap;
    std::vector< std::string > bodiesToPropagate;
    std::vector< std::string > centralBodies;

    Eigen::Vector3d thrustDirection;
    thrustDirection << -1.4, 2.4, 5,6;

    double thrustMagnitude = 1.0E3;
    double specificImpulse = 250.0;
    double massRate = thrustMagnitude / ( specificImpulse * physical_constants::SEA_LEVEL_GRAVITATIONAL_ACCELERATION );

    // Define acceleration model settings.
    std::map< std::string, std::vector< boost::shared_ptr< AccelerationSettings > > > accelerationsOfVehicle;
    accelerationsOfVehicle[ "Vehicle" ].push_back( boost::make_shared< ThrustAccelerationSettings >(
                                                       boost::make_shared< CustomThrustDirectionSettings >(
                                                           boost::lambda::constant( thrustDirection ) ),
                                                       boost::make_shared< ConstantThrustEngineSettings >(
                                                           thrustMagnitude, specificImpulse ) ) );

    accelerationMap[ "Vehicle" ] = accelerationsOfVehicle;

    bodiesToPropagate.push_back( "Vehicle" );
    centralBodies.push_back( "SSB" );

    // Set initial state
    Eigen::Vector6d systemInitialState = Eigen::Vector6d::Zero( );

    // Create acceleration models and propagation settings.
    basic_astrodynamics::AccelerationMap accelerationModelMap = createAccelerationModelsMap(
                bodyMap, accelerationMap, bodiesToPropagate, centralBodies );

    boost::shared_ptr< PropagationTimeTerminationSettings > terminationSettings =
            boost::make_shared< propagators::PropagationTimeTerminationSettings >( 1000.0 );
    boost::shared_ptr< TranslationalStatePropagatorSettings< double > > translationalPropagatorSettings =
            boost::make_shared< TranslationalStatePropagatorSettings< double > >
            ( centralBodies, accelerationModelMap, bodiesToPropagate, systemInitialState, terminationSettings );
    boost::shared_ptr< IntegratorSettings< > > integratorSettings =
            boost::make_shared< IntegratorSettings< > >
            ( rungeKutta4, 0.0, 0.1 );
    {
        // Create simulation object and propagate dynamics.
        SingleArcDynamicsSimulator< > dynamicsSimulator(
                    bodyMap, integratorSettings, translationalPropagatorSettings, true, false, false );

        // Retrieve numerical solutions for state and dependent variables
        std::map< double, Eigen::Matrix< double, Eigen::Dynamic, 1 > > numericalSolution =
                dynamicsSimulator.getEquationsOfMotionNumericalSolution( );

        Eigen::Vector3d constantAcceleration = thrustDirection.normalized( ) * thrustMagnitude / vehicleMass;
        for( std::map< double, Eigen::Matrix< double, Eigen::Dynamic, 1 > >::const_iterator outputIterator =
             numericalSolution.begin( ); outputIterator != numericalSolution.end( ); outputIterator++ )
        {
            TUDAT_CHECK_MATRIX_CLOSE_FRACTION(
                        ( outputIterator->second.segment( 0, 3 ) ),
                        ( 0.5 * constantAcceleration * std::pow( outputIterator->first, 2.0 ) ), 1.0E-12 );
            TUDAT_CHECK_MATRIX_CLOSE_FRACTION(
                        ( outputIterator->second.segment( 3, 3 ) ),
                        ( constantAcceleration * outputIterator->first ), 1.0E-12 );
        }
    }
    {
        std::map< std::string, boost::shared_ptr< basic_astrodynamics::MassRateModel > > massRateModels;
        massRateModels[ "Vehicle" ] = (
                    createMassRateModel( "Vehicle", boost::make_shared< FromThrustMassModelSettings >( 1 ),
                                         bodyMap, accelerationModelMap ) );

        boost::shared_ptr< PropagatorSettings< double > > massPropagatorSettings =
                boost::make_shared< MassPropagatorSettings< double > >(
                    boost::assign::list_of( "Vehicle" ), massRateModels,
                    ( Eigen::Matrix< double, 1, 1 >( ) << vehicleMass ).finished( ), terminationSettings );

        std::vector< boost::shared_ptr< PropagatorSettings< double > > > propagatorSettingsVector;
        propagatorSettingsVector.push_back( translationalPropagatorSettings );
        propagatorSettingsVector.push_back( massPropagatorSettings );

        boost::shared_ptr< PropagatorSettings< double > > propagatorSettings =
                boost::make_shared< MultiTypePropagatorSettings< double > >( propagatorSettingsVector, terminationSettings );

        // Create simulation object and propagate dynamics.
        SingleArcDynamicsSimulator< > dynamicsSimulator(
                    bodyMap, integratorSettings, propagatorSettings, true, false, false );

        std::map< double, Eigen::Matrix< double, Eigen::Dynamic, 1 > > numericalSolution =
                dynamicsSimulator.getEquationsOfMotionNumericalSolution( );

        for( std::map< double, Eigen::Matrix< double, Eigen::Dynamic, 1 > >::const_iterator outputIterator =
             numericalSolution.begin( ); outputIterator != numericalSolution.end( ); outputIterator++ )
        {
            double currentMass = vehicleMass - outputIterator->first * massRate;

            Eigen::Vector3d currentVelocity = thrustDirection.normalized( ) *
                    specificImpulse * physical_constants::SEA_LEVEL_GRAVITATIONAL_ACCELERATION *
                    std::log( vehicleMass / currentMass );
            BOOST_CHECK_CLOSE_FRACTION( outputIterator->second( 6 ), currentMass, 1.0E-12 );
            TUDAT_CHECK_MATRIX_CLOSE_FRACTION(
                        ( outputIterator->second.segment( 3, 3 ) ), currentVelocity, 1.0E-11 );

        }
    }
}

<<<<<<< HEAD

=======
>>>>>>> cdd74b79
//! In this unit test, the thrust acceleration is tested for the case where the thrust force is taken from a (set of)
//! engine objects stored in the VehicleSystems object. This is tested for a single engine (out of two), two engines, as
//! well as the (unrealistic) case of thrust from 2 engines and mass flow from only of these engines (for the purposes of
//! mass propagation).
BOOST_AUTO_TEST_CASE( testFromEngineThrustAcceleration )
{
    using namespace tudat;
    using namespace numerical_integrators;
    using namespace simulation_setup;
    using namespace basic_astrodynamics;
    using namespace propagators;
    using namespace basic_mathematics;
    using namespace basic_astrodynamics;


    for( unsigned int i = 0; i < 4; i++ )
    {
        // Create Earth object
        simulation_setup::NamedBodyMap bodyMap;

        // Create vehicle objects.
        double vehicleMass = 5.0E3;
        double dryVehicleMass = 2.0E3;

        bodyMap[ "Vehicle" ] = boost::make_shared< simulation_setup::Body >( );
        bodyMap[ "Vehicle" ]->setConstantBodyMass( vehicleMass );
        bodyMap[ "Vehicle" ]->setEphemeris(
                    boost::make_shared< ephemerides::TabulatedCartesianEphemeris< > >(
<<<<<<< HEAD
                        boost::shared_ptr< interpolators::OneDimensionalInterpolator<
                        double, basic_mathematics::Vector6d  > >( ), "SSB" ) );
=======
                        boost::shared_ptr< interpolators::OneDimensionalInterpolator< double, Eigen::Vector6d  > >( ),
                        "SSB" ) );
>>>>>>> cdd74b79

        double thrustMagnitude1 = 1.0E3;
        double specificImpulse1 = 250.0;
        double massFlow1 = propulsion::computePropellantMassRateFromSpecificImpulse(
                    thrustMagnitude1, specificImpulse1 );


        double thrustMagnitude2 = 2.0E3;
        double specificImpulse2 = 300.0;
        double massFlow2 = propulsion::computePropellantMassRateFromSpecificImpulse(
                    thrustMagnitude2, specificImpulse2 );

        boost::shared_ptr< system_models::VehicleSystems > vehicleSystems = boost::make_shared<
                system_models::VehicleSystems >( dryVehicleMass );
        boost::shared_ptr< system_models::EngineModel > vehicleEngineModel1 =
                boost::make_shared< system_models::DirectEngineModel >(
                    boost::lambda::constant( specificImpulse1 ), boost::lambda::constant( massFlow1 ) );
        boost::shared_ptr< system_models::EngineModel > vehicleEngineModel2 =
                boost::make_shared< system_models::DirectEngineModel >(
                    boost::lambda::constant( specificImpulse2 ), boost::lambda::constant( massFlow2 ) );
        vehicleSystems->setEngineModel( vehicleEngineModel1, "Engine1" );
        vehicleSystems->setEngineModel( vehicleEngineModel2, "Engine2" );
        bodyMap.at( "Vehicle" )->setVehicleSystems( vehicleSystems );

        // Finalize body creation.
        setGlobalFrameBodyEphemerides( bodyMap, "SSB", "ECLIPJ2000" );

        // Define propagator settings variables.
        SelectedAccelerationMap accelerationMap;
        std::vector< std::string > bodiesToPropagate;
        std::vector< std::string > centralBodies;

        Eigen::Vector3d thrustDirection;
        thrustDirection << -1.4, 2.4, 5,6;

        std::map< std::string, std::vector< boost::shared_ptr< AccelerationSettings > > > accelerationsOfVehicle;
        // Define acceleration model settings.
        switch( i )
        {
        case 0:
        {
            accelerationsOfVehicle[ "Vehicle" ].push_back( boost::make_shared< ThrustAccelerationSettings >(
                                                               boost::make_shared< CustomThrustDirectionSettings >(
                                                                   boost::lambda::constant( thrustDirection ) ),
                                                               boost::make_shared< FromBodyThrustEngineSettings >(
                                                                   1, "" ) ) );
            accelerationMap[ "Vehicle" ] = accelerationsOfVehicle;
            break;
        }
        case 1:
        {
            accelerationsOfVehicle[ "Vehicle" ].push_back( boost::make_shared< ThrustAccelerationSettings >(
                                                               boost::make_shared< CustomThrustDirectionSettings >(
                                                                   boost::lambda::constant( thrustDirection ) ),
                                                               boost::make_shared< FromBodyThrustEngineSettings >(
                                                                   0, "Engine1" ) ) );
            accelerationMap[ "Vehicle" ] = accelerationsOfVehicle;
            break;
        }
        case 2:
        {
            accelerationsOfVehicle[ "Vehicle" ].push_back( boost::make_shared< ThrustAccelerationSettings >(
                                                               boost::make_shared< CustomThrustDirectionSettings >(
                                                                   boost::lambda::constant( thrustDirection ) ),
                                                               boost::make_shared< FromBodyThrustEngineSettings >(
                                                                   0, "Engine2" ) ) );
            accelerationMap[ "Vehicle" ] = accelerationsOfVehicle;
            break;
        }
        case 3:
        {
            accelerationsOfVehicle[ "Vehicle" ].push_back( boost::make_shared< ThrustAccelerationSettings >(
                                                               boost::make_shared< CustomThrustDirectionSettings >(
                                                                   boost::lambda::constant( thrustDirection ) ),
                                                               boost::make_shared< FromBodyThrustEngineSettings >(
                                                                   0, "Engine1" ) ) );
            accelerationsOfVehicle[ "Vehicle" ].push_back( boost::make_shared< ThrustAccelerationSettings >(
                                                               boost::make_shared< CustomThrustDirectionSettings >(
                                                                   boost::lambda::constant( thrustDirection ) ),
                                                               boost::make_shared< FromBodyThrustEngineSettings >(
                                                                   0, "Engine2" ) ) );
            accelerationMap[ "Vehicle" ] = accelerationsOfVehicle;
            break;
        }
        }

        bodiesToPropagate.push_back( "Vehicle" );
        centralBodies.push_back( "SSB" );

        // Set initial state
        Eigen::Vector6d systemInitialState = Eigen::Vector6d::Zero( );

        // Create acceleration models and propagation settings.
        basic_astrodynamics::AccelerationMap accelerationModelMap = createAccelerationModelsMap(
                    bodyMap, accelerationMap, bodiesToPropagate, centralBodies );

        boost::shared_ptr< PropagationTimeTerminationSettings > terminationSettings =
                boost::make_shared< propagators::PropagationTimeTerminationSettings >( 1000.0 );
        boost::shared_ptr< TranslationalStatePropagatorSettings< double > > translationalPropagatorSettings =
                boost::make_shared< TranslationalStatePropagatorSettings< double > >
                ( centralBodies, accelerationModelMap, bodiesToPropagate, systemInitialState, terminationSettings );
        boost::shared_ptr< IntegratorSettings< > > integratorSettings =
                boost::make_shared< IntegratorSettings< > >
                ( rungeKutta4, 0.0, 0.1 );

        std::map< std::string, boost::shared_ptr< basic_astrodynamics::MassRateModel > > massRateModels;

        double totalMassRate, totalThrust;
        switch( i )
        {
        case 0:
        {
            massRateModels[ "Vehicle" ] = (
                        createMassRateModel( "Vehicle", boost::make_shared< FromThrustMassModelSettings >( 1 ),
                                             bodyMap, accelerationModelMap ) );
            totalMassRate = massFlow1 + massFlow2;
            totalThrust = thrustMagnitude1 + thrustMagnitude2;
            break;
        }
        case 1:
        {
            massRateModels[ "Vehicle" ] = (
                        createMassRateModel( "Vehicle", boost::make_shared< FromThrustMassModelSettings >( 0, "Engine1" ),
                                             bodyMap, accelerationModelMap ) );
            totalMassRate = massFlow1;
            totalThrust = thrustMagnitude1;
            break;
        }
        case 2:
        {
            massRateModels[ "Vehicle" ] = (
                        createMassRateModel( "Vehicle", boost::make_shared< FromThrustMassModelSettings >( 0, "Engine2" ),
                                             bodyMap, accelerationModelMap ) );
            totalMassRate = massFlow2;
            totalThrust = thrustMagnitude2;
            break;
        }
        case 3:
        {
            massRateModels[ "Vehicle" ] = (
                        createMassRateModel( "Vehicle", boost::make_shared< FromThrustMassModelSettings >( 0, "Engine1" ),
                                             bodyMap, accelerationModelMap ) );
            totalMassRate = massFlow1;
            totalThrust = thrustMagnitude1 + thrustMagnitude2;
            break;
        }
        }

        double totalSpecificImpulse = totalThrust / ( physical_constants::SEA_LEVEL_GRAVITATIONAL_ACCELERATION * totalMassRate );

        boost::shared_ptr< PropagatorSettings< double > > massPropagatorSettings =
                boost::make_shared< MassPropagatorSettings< double > >(
                    boost::assign::list_of( "Vehicle" ), massRateModels,
                    ( Eigen::Matrix< double, 1, 1 >( ) << vehicleMass ).finished( ), terminationSettings );

        std::vector< boost::shared_ptr< PropagatorSettings< double > > > propagatorSettingsVector;
        propagatorSettingsVector.push_back( translationalPropagatorSettings );
        propagatorSettingsVector.push_back( massPropagatorSettings );

        boost::shared_ptr< PropagatorSettings< double > > propagatorSettings =
                boost::make_shared< MultiTypePropagatorSettings< double > >( propagatorSettingsVector, terminationSettings );

        // Create simulation object and propagate dynamics.
        SingleArcDynamicsSimulator< > dynamicsSimulator(
                    bodyMap, integratorSettings, propagatorSettings, true, false, false );

        std::map< double, Eigen::Matrix< double, Eigen::Dynamic, 1 > > numericalSolution =
                dynamicsSimulator.getEquationsOfMotionNumericalSolution( );

        for( std::map< double, Eigen::Matrix< double, Eigen::Dynamic, 1 > >::const_iterator outputIterator =
             numericalSolution.begin( ); outputIterator != numericalSolution.end( ); outputIterator++ )
        {
            double currentMass = vehicleMass - outputIterator->first * totalMassRate;

            Eigen::Vector3d currentVelocity = thrustDirection.normalized( ) *
                    totalSpecificImpulse * physical_constants::SEA_LEVEL_GRAVITATIONAL_ACCELERATION *
                    std::log( vehicleMass / currentMass );
            BOOST_CHECK_CLOSE_FRACTION( outputIterator->second( 6 ), currentMass, 1.0E-12 );
            TUDAT_CHECK_MATRIX_CLOSE_FRACTION(
                        ( outputIterator->second.segment( 3, 3 ) ), currentVelocity, 1.0E-11 );

        }
    }

}

//! In this unit test, the thrust force set to be colinear with the position and velocity vectors is checked.
BOOST_AUTO_TEST_CASE( testRadialAndVelocityThrustAcceleration )
{
    using namespace tudat;
    using namespace numerical_integrators;
    using namespace simulation_setup;
    using namespace basic_astrodynamics;
    using namespace propagators;
    using namespace basic_mathematics;
    using namespace basic_astrodynamics;

    //Load spice kernels.
    spice_interface::loadSpiceKernelInTudat( input_output::getSpiceKernelPath( ) + "pck00009.tpc" );
    spice_interface::loadSpiceKernelInTudat( input_output::getSpiceKernelPath( ) + "de-403-masses.tpc" );
    spice_interface::loadSpiceKernelInTudat( input_output::getSpiceKernelPath( ) + "de421.bsp" );


    double thrustMagnitude = 1.0E3;
    double specificImpulse = 250.0;

    for( unsigned int i = 0; i < 2; i++ )
    {
        // Create Earth object
        simulation_setup::NamedBodyMap bodyMap;

        // Create vehicle objects.
        double vehicleMass = 5.0E3;
        bodyMap[ "Vehicle" ] = boost::make_shared< simulation_setup::Body >( );
        bodyMap[ "Vehicle" ]->setConstantBodyMass( vehicleMass );
        bodyMap[ "Vehicle" ]->setEphemeris(
                    boost::make_shared< ephemerides::TabulatedCartesianEphemeris< > >(
                        boost::shared_ptr< interpolators::OneDimensionalInterpolator< double, Eigen::Vector6d  > >( ),
                        "Earth" ) );
        bodyMap[ "Earth" ] = boost::make_shared< Body >( );

        bodyMap[ "Earth" ]->setEphemeris(
                    boost::make_shared< ephemerides::SpiceEphemeris >( "Sun", "SSB", false, false ) );
        bodyMap[ "Earth" ]->setGravityFieldModel( boost::make_shared< gravitation::GravityFieldModel >(
                                                      spice_interface::getBodyGravitationalParameter( "Earth" ) ) );

        // Finalize body creation.
        setGlobalFrameBodyEphemerides( bodyMap, "SSB", "ECLIPJ2000" );

        // Define propagator settings variables.
        SelectedAccelerationMap accelerationMap;
        std::vector< std::string > bodiesToPropagate;
        std::vector< std::string > centralBodies;

        bool isThurstInVelocityDirection;

        if( i == 0 )
        {
            isThurstInVelocityDirection = 0;
        }
        else
        {
            isThurstInVelocityDirection = 1;
        }

        // Define acceleration model settings.
        std::map< std::string, std::vector< boost::shared_ptr< AccelerationSettings > > > accelerationsOfVehicle;
        accelerationsOfVehicle[ "Vehicle" ].push_back( boost::make_shared< ThrustAccelerationSettings >(
                                                           boost::make_shared< ThrustDirectionFromStateGuidanceSettings >(
                                                               "Earth", isThurstInVelocityDirection, 1  ),
                                                           boost::make_shared< ConstantThrustEngineSettings >(
                                                               thrustMagnitude, specificImpulse ) ) );
        if( i == 1 )
        {
            accelerationsOfVehicle[ "Earth" ].push_back( boost::make_shared< AccelerationSettings >( central_gravity ) );
        }

        accelerationMap[ "Vehicle" ] = accelerationsOfVehicle;

        bodiesToPropagate.push_back( "Vehicle" );
        centralBodies.push_back( "Earth" );

        // Set initial state
        double radius = 1.0E3;
        double circularVelocity = std::sqrt( radius * thrustMagnitude / vehicleMass );
        Eigen::Vector6d systemInitialState = Eigen::Vector6d::Zero( );

        if( i == 0 )
        {
            systemInitialState( 0 ) = radius;
            systemInitialState( 4 ) = circularVelocity;
        }
        else
        {
            systemInitialState( 0 ) = 8.0E6;
            systemInitialState( 4 ) = 7.5E3;

        }

        // Create acceleration models and propagation settings.
        basic_astrodynamics::AccelerationMap accelerationModelMap = createAccelerationModelsMap(
                    bodyMap, accelerationMap, bodiesToPropagate, centralBodies );

        boost::shared_ptr< DependentVariableSaveSettings > dependentVariableSaveSettings;
        if( i == 1 )
        {
            std::vector< boost::shared_ptr< SingleDependentVariableSaveSettings > > dependentVariables;
            dependentVariables.push_back(
                        boost::make_shared< SingleAccelerationDependentVariableSaveSettings >(
                            thrust_acceleration, "Vehicle", "Vehicle", 0 ) );
            dependentVariableSaveSettings = boost::make_shared< DependentVariableSaveSettings >( dependentVariables );

        }
        boost::shared_ptr< PropagationTimeTerminationSettings > terminationSettings =
                boost::make_shared< propagators::PropagationTimeTerminationSettings >( 1000.0 );
        boost::shared_ptr< TranslationalStatePropagatorSettings< double > > translationalPropagatorSettings =
                boost::make_shared< TranslationalStatePropagatorSettings< double > >
                ( centralBodies, accelerationModelMap, bodiesToPropagate, systemInitialState, terminationSettings,
                  cowell, dependentVariableSaveSettings );
        boost::shared_ptr< IntegratorSettings< > > integratorSettings =
                boost::make_shared< IntegratorSettings< > >
                ( rungeKutta4, 0.0, 0.1 );

        // Create simulation object and propagate dynamics.
        SingleArcDynamicsSimulator< > dynamicsSimulator(
                    bodyMap, integratorSettings, translationalPropagatorSettings, true, false, false );

        // Retrieve numerical solutions for state and dependent variables
        std::map< double, Eigen::Matrix< double, Eigen::Dynamic, 1 > > numericalSolution =
                dynamicsSimulator.getEquationsOfMotionNumericalSolution( );

        std::map< double, Eigen::Matrix< double, Eigen::Dynamic, 1 > > dependentVariableSolution =
                dynamicsSimulator.getDependentVariableHistory( );

        if( i == 0 )
        {
            double angularVelocity = circularVelocity / radius;

            // Check if the spacecraft is in a circular orbit, with the orbit being maintained exactly by the radial thrust.
            for( std::map< double, Eigen::Matrix< double, Eigen::Dynamic, 1 > >::const_iterator outputIterator =
                 numericalSolution.begin( ); outputIterator != numericalSolution.end( ); outputIterator++ )
            {
                double currentAngle = angularVelocity * outputIterator->first;

                // Check constancy of position and velocoty scalars.
                BOOST_CHECK_CLOSE_FRACTION(
                            ( outputIterator->second.segment( 0, 3 ).norm( ) ), radius, 1.0E-10 * radius );
                BOOST_CHECK_CLOSE_FRACTION(
                            ( outputIterator->second.segment( 3, 3 ).norm( ) ),
                            circularVelocity, 1.0E-10 * circularVelocity );

                // Check whether orbit is planar (in xy-plane) with a constant angular motion at the prescribed mean motion.
                BOOST_CHECK_SMALL(
                            std::fabs( outputIterator->second( 0 ) - radius * std::cos( currentAngle ) ), 1.0E-10 * radius );
                BOOST_CHECK_SMALL(
                            std::fabs( outputIterator->second( 1 ) - radius * std::sin( currentAngle ) ), 1.0E-10 * radius );
                BOOST_CHECK_SMALL(
                            std::fabs( outputIterator->second( 2 ) ), 1.0E-15 );
                BOOST_CHECK_SMALL(
                            std::fabs( outputIterator->second( 3 ) + circularVelocity * std::sin( currentAngle ) ),
                            1.0E-10 * circularVelocity  );
                BOOST_CHECK_SMALL(
                            std::fabs( outputIterator->second( 4 ) - circularVelocity * std::cos( currentAngle ) ),
                            1.0E-10 * circularVelocity  );
                BOOST_CHECK_SMALL(
                            std::fabs( outputIterator->second( 5 ) ), 1.0E-15 );
            }
        }
        else if( i == 1 )
        {
            for( std::map< double, Eigen::Matrix< double, Eigen::Dynamic, 1 > >::const_iterator outputIterator =
                 numericalSolution.begin( ); outputIterator != numericalSolution.end( ); outputIterator++ )
            {
                // Check if the thrust acceleration is of the correct magnitude, and in the same direction as the velocity.
                TUDAT_CHECK_MATRIX_CLOSE_FRACTION(
                            ( -1.0 * thrustMagnitude / vehicleMass * outputIterator->second.segment( 3, 3 ).normalized( ) ),
                            ( dependentVariableSolution.at( outputIterator->first ) ), 1.0E-14 );

            }
        }
    }

}

//! Test the thrust force direction when it is taken from a predetermined vehicle rotation (RotationalEphemeris)
BOOST_AUTO_TEST_CASE( testThrustAccelerationFromExistingRotation )
{
    using namespace tudat;
    using namespace numerical_integrators;
    using namespace simulation_setup;
    using namespace basic_astrodynamics;
    using namespace propagators;
    using namespace basic_mathematics;
    using namespace basic_astrodynamics;

    //Load spice kernels.
    std::string kernelsPath = input_output::getSpiceKernelPath( );
    spice_interface::loadSpiceKernelInTudat( input_output::getSpiceKernelPath( ) + "pck00009.tpc" );
    spice_interface::loadSpiceKernelInTudat( input_output::getSpiceKernelPath( ) + "de-403-masses.tpc" );
    spice_interface::loadSpiceKernelInTudat( input_output::getSpiceKernelPath( ) + "de421.bsp" );


    double thrustMagnitude = 1.0E3;
    double specificImpulse = 250.0;

    // Create Earth object
    simulation_setup::NamedBodyMap bodyMap;

    // Create vehicle objects.
    double vehicleMass = 5.0E3;
    bodyMap[ "Vehicle" ] = boost::make_shared< simulation_setup::Body >( );
    bodyMap[ "Vehicle" ]->setConstantBodyMass( vehicleMass );
    bodyMap[ "Vehicle" ]->setEphemeris(
                boost::make_shared< ephemerides::TabulatedCartesianEphemeris< > >(
                    boost::shared_ptr< interpolators::OneDimensionalInterpolator< double, Eigen::Vector6d  > >( ),
                    "Earth" ) );
    bodyMap[ "Vehicle" ]->setRotationalEphemeris(
                boost::make_shared< ephemerides::SpiceRotationalEphemeris >( "ECLIPJ2000", "IAU_MOON" ) );
    bodyMap[ "Earth" ] = boost::make_shared< Body >( );

    bodyMap[ "Earth" ]->setEphemeris(
                boost::make_shared< ephemerides::SpiceEphemeris >( "Sun", "SSB", false, false ) );
    bodyMap[ "Earth" ]->setGravityFieldModel( boost::make_shared< gravitation::GravityFieldModel >(
                                                  spice_interface::getBodyGravitationalParameter( "Earth" ) ) );

    // Finalize body creation.
    setGlobalFrameBodyEphemerides( bodyMap, "SSB", "ECLIPJ2000" );

    // Define propagator settings variables.
    SelectedAccelerationMap accelerationMap;
    std::vector< std::string > bodiesToPropagate;
    std::vector< std::string > centralBodies;

    // Define acceleration model settings.
    Eigen::Vector3d bodyFixedThrustDirection = ( Eigen::Vector3d( ) << 1.4, 3.1, -0.5 ).finished( ).normalized( );

    std::map< std::string, std::vector< boost::shared_ptr< AccelerationSettings > > > accelerationsOfVehicle;
    accelerationsOfVehicle[ "Vehicle" ].push_back( boost::make_shared< ThrustAccelerationSettings >(
                                                       boost::make_shared< ThrustDirectionGuidanceSettings >(
                                                           thrust_direction_from_existing_body_orientation, "Earth" ),
                                                       boost::make_shared< ConstantThrustEngineSettings >(
                                                           thrustMagnitude, specificImpulse, bodyFixedThrustDirection ) ) );
    accelerationsOfVehicle[ "Earth" ].push_back( boost::make_shared< AccelerationSettings >( central_gravity ) );


    accelerationMap[ "Vehicle" ] = accelerationsOfVehicle;

    bodiesToPropagate.push_back( "Vehicle" );
    centralBodies.push_back( "Earth" );

    // Set initial state
    Eigen::Vector6d systemInitialState = Eigen::Vector6d::Zero( );


    systemInitialState( 0 ) = 8.0E6;
    systemInitialState( 4 ) = 7.5E3;

    // Create acceleration models and propagation settings.
    basic_astrodynamics::AccelerationMap accelerationModelMap = createAccelerationModelsMap(
                bodyMap, accelerationMap, bodiesToPropagate, centralBodies );

    boost::shared_ptr< DependentVariableSaveSettings > dependentVariableSaveSettings;


    std::vector< boost::shared_ptr< SingleDependentVariableSaveSettings > > dependentVariables;
    dependentVariables.push_back(
                boost::make_shared< SingleAccelerationDependentVariableSaveSettings >(
                    thrust_acceleration, "Vehicle", "Vehicle", 0 ) );
    dependentVariableSaveSettings = boost::make_shared< DependentVariableSaveSettings >( dependentVariables );


    boost::shared_ptr< PropagationTimeTerminationSettings > terminationSettings =
            boost::make_shared< propagators::PropagationTimeTerminationSettings >( 1000.0 );
    boost::shared_ptr< TranslationalStatePropagatorSettings< double > > translationalPropagatorSettings =
            boost::make_shared< TranslationalStatePropagatorSettings< double > >
            ( centralBodies, accelerationModelMap, bodiesToPropagate, systemInitialState, terminationSettings,
              cowell, dependentVariableSaveSettings );
    boost::shared_ptr< IntegratorSettings< > > integratorSettings =
            boost::make_shared< IntegratorSettings< > >
            ( rungeKutta4, 0.0, 2.5 );

    // Create simulation object and propagate dynamics.
    SingleArcDynamicsSimulator< > dynamicsSimulator(
                bodyMap, integratorSettings, translationalPropagatorSettings, true, false, false );

    // Retrieve numerical solutions for state and dependent variables
    std::map< double, Eigen::Matrix< double, Eigen::Dynamic, 1 > > dependentVariableOutput =
            dynamicsSimulator.getDependentVariableHistory( );

    double thrustAcceleration = thrustMagnitude / vehicleMass;
    Eigen::Quaterniond rotationToInertialFrame;
    for( std::map< double, Eigen::Matrix< double, Eigen::Dynamic, 1 > >::const_iterator outputIterator =
         dependentVariableOutput.begin( ); outputIterator != dependentVariableOutput.end( ); outputIterator++ )
    {
        rotationToInertialFrame = bodyMap.at( "Vehicle" )->getRotationalEphemeris( )->getRotationToBaseFrame(
                    outputIterator->first );
        for( unsigned int i = 0; i < 3; i++ )
        {
            // Test thrust direction during propagation against rotational ephemeris of vehicle.
            BOOST_CHECK_CLOSE_FRACTION(
                        ( thrustAcceleration * ( rotationToInertialFrame * bodyFixedThrustDirection )( i ) ),
                        outputIterator->second( i ), 2.0E-15 );
        }
    }
}

//! Test whether the concurrent use of aerodynamic and thrust forces is handled correctly. In particular, this test checks
//! whether the aerodynamic orientation is correctly used to determine the inertial thrust direction.
BOOST_AUTO_TEST_CASE( testConcurrentThrustAndAerodynamicAcceleration )
{
    using namespace tudat;
    using namespace ephemerides;
    using namespace interpolators;
    using namespace numerical_integrators;
    using namespace spice_interface;
    using namespace simulation_setup;
    using namespace basic_astrodynamics;
    using namespace orbital_element_conversions;
    using namespace propagators;
    using namespace aerodynamics;
    using namespace basic_mathematics;
    using namespace input_output;

    // Load Spice kernels.
    spice_interface::loadSpiceKernelInTudat( input_output::getSpiceKernelPath( ) + "pck00009.tpc" );
    spice_interface::loadSpiceKernelInTudat( input_output::getSpiceKernelPath( ) + "de-403-masses.tpc" );
    spice_interface::loadSpiceKernelInTudat( input_output::getSpiceKernelPath( ) + "de421.bsp" );


    // Set simulation start epoch.
    const double simulationStartEpoch = 0.0;

    // Set simulation end epoch.
    const double simulationEndEpoch = 3300.0;

    // Set numerical integration fixed step size.
    const double fixedStepSize = 1.0;


    // Set Keplerian elements for Capsule.
    Vector6d apolloInitialStateInKeplerianElements;
    apolloInitialStateInKeplerianElements( semiMajorAxisIndex ) = spice_interface::getAverageRadius( "Earth" ) + 120.0E3;
    apolloInitialStateInKeplerianElements( eccentricityIndex ) = 0.005;
    apolloInitialStateInKeplerianElements( inclinationIndex ) = unit_conversions::convertDegreesToRadians( 85.3 );
    apolloInitialStateInKeplerianElements( argumentOfPeriapsisIndex )
            = unit_conversions::convertDegreesToRadians( 235.7 );
    apolloInitialStateInKeplerianElements( longitudeOfAscendingNodeIndex )
            = unit_conversions::convertDegreesToRadians( 23.4 );
    apolloInitialStateInKeplerianElements( trueAnomalyIndex ) = unit_conversions::convertDegreesToRadians( 139.87 );

    // Convert apollo state from Keplerian elements to Cartesian elements.
    const Vector6d apolloInitialState = convertKeplerianToCartesianElements(
                apolloInitialStateInKeplerianElements,
                getBodyGravitationalParameter( "Earth" ) );

    // Define simulation body settings.
    std::map< std::string, boost::shared_ptr< BodySettings > > bodySettings =
            getDefaultBodySettings( { "Earth", "Moon" }, simulationStartEpoch - 10.0 * fixedStepSize,
                                    simulationEndEpoch + 10.0 * fixedStepSize );
    bodySettings[ "Earth" ]->gravityFieldSettings =
            boost::make_shared< simulation_setup::GravityFieldSettings >( central_spice );

    for( unsigned int testCase = 0; testCase < 2; testCase++ )
    {
        // Create Earth object
        simulation_setup::NamedBodyMap bodyMap = simulation_setup::createBodies( bodySettings );

        // Create vehicle objects.
        bodyMap[ "Apollo" ] = boost::make_shared< simulation_setup::Body >( );
        double vehicleMass = 5.0E3;
        bodyMap[ "Apollo" ]->setConstantBodyMass( vehicleMass );

        // Create vehicle aerodynamic coefficients
        bodyMap[ "Apollo" ]->setAerodynamicCoefficientInterface(
                    unit_tests::getApolloCoefficientInterface( ) );
        bodyMap[ "Apollo" ]->setEphemeris(
                    boost::make_shared< ephemerides::TabulatedCartesianEphemeris< > >(
                        boost::shared_ptr< interpolators::OneDimensionalInterpolator<
<<<<<<< HEAD
                        double, basic_mathematics::Vector6d  > >( ), "Earth" ) );
=======
                        double, Eigen::Vector6d  > >( ), "Earth" ) );
>>>>>>> cdd74b79

        // Finalize body creation.
        setGlobalFrameBodyEphemerides( bodyMap, "SSB", "ECLIPJ2000" );

        // Define propagator settings variables.
        SelectedAccelerationMap accelerationMap;
        std::vector< std::string > bodiesToPropagate;
        std::vector< std::string > centralBodies;

        // Define acceleration model settings.
        std::map< std::string, std::vector< boost::shared_ptr< AccelerationSettings > > > accelerationsOfApollo;
        accelerationsOfApollo[ "Earth" ].push_back( boost::make_shared< AccelerationSettings >( central_gravity ) );
        accelerationsOfApollo[ "Earth" ].push_back( boost::make_shared< AccelerationSettings >( aerodynamic ) );
        accelerationsOfApollo[ "Moon" ].push_back( boost::make_shared< AccelerationSettings >( central_gravity ) );

        double thrustMagnitude = 1.0E-3;
        double specificImpulse = 250.0;
        accelerationsOfApollo[ "Apollo" ].push_back( boost::make_shared< ThrustAccelerationSettings >(
                                                         boost::make_shared< ThrustDirectionGuidanceSettings >(
                                                             thrust_direction_from_existing_body_orientation, "Earth" ),
                                                         boost::make_shared< ConstantThrustEngineSettings >(
                                                             thrustMagnitude, specificImpulse ) ) );

        accelerationMap[ "Apollo" ] = accelerationsOfApollo;

        bodiesToPropagate.push_back( "Apollo" );
        centralBodies.push_back( "Earth" );

        // Set initial state
<<<<<<< HEAD
        basic_mathematics::Vector6d systemInitialState = apolloInitialState;
=======
        Eigen::Vector6d systemInitialState = apolloInitialState;
>>>>>>> cdd74b79


        // Create acceleration models and propagation settings.
        basic_astrodynamics::AccelerationMap accelerationModelMap = createAccelerationModelsMap(
                    bodyMap, accelerationMap, bodiesToPropagate, centralBodies );

        // Set trim conditions for the vehicle.
        setTrimmedConditions( bodyMap.at( "Apollo" ) );

        // Define list of dependent variables to save.
        std::vector< boost::shared_ptr< SingleDependentVariableSaveSettings > > dependentVariables;
        dependentVariables.push_back(
                    boost::make_shared< SingleDependentVariableSaveSettings >( mach_number_dependent_variable, "Apollo" ) );
        dependentVariables.push_back(
                    boost::make_shared< BodyAerodynamicAngleVariableSaveSettings >(
                        "Apollo", reference_frames::angle_of_attack ) );
        dependentVariables.push_back(
                    boost::make_shared< BodyAerodynamicAngleVariableSaveSettings >(
                        "Apollo", reference_frames::angle_of_sideslip ) );
        dependentVariables.push_back(
                    boost::make_shared< BodyAerodynamicAngleVariableSaveSettings >(
                        "Apollo", reference_frames::bank_angle ) );
        dependentVariables.push_back(
                    boost::make_shared< SingleDependentVariableSaveSettings >(
                        airspeed_dependent_variable, "Apollo", "Earth" ) );
        dependentVariables.push_back(
                    boost::make_shared< SingleDependentVariableSaveSettings >(
                        local_density_dependent_variable, "Apollo", "Earth" ) );
        dependentVariables.push_back(
                    boost::make_shared< IntermediateAerodynamicRotationVariableSaveSettings >(
                        "Apollo", reference_frames::inertial_frame, reference_frames::body_frame ) );
        dependentVariables.push_back(
                    boost::make_shared< SingleDependentVariableSaveSettings >(
                        rotation_matrix_to_body_fixed_frame_variable, "Apollo" ) );
        dependentVariables.push_back(
                    boost::make_shared< SingleAccelerationDependentVariableSaveSettings >(
                        aerodynamic, "Apollo", "Earth", 0 ) );
        dependentVariables.push_back(
                    boost::make_shared< SingleAccelerationDependentVariableSaveSettings >(
                        thrust_acceleration, "Apollo", "Apollo", 0 ) );
        dependentVariables.push_back(
                    boost::make_shared< SingleDependentVariableSaveSettings >(
                        aerodynamic_force_coefficients_dependent_variable, "Apollo" ) );
        dependentVariables.push_back(
                    boost::make_shared< SingleDependentVariableSaveSettings >(
                        aerodynamic_moment_coefficients_dependent_variable, "Apollo" ) );
        dependentVariables.push_back(
                    boost::make_shared< IntermediateAerodynamicRotationVariableSaveSettings >(
                        "Apollo", reference_frames::inertial_frame, reference_frames::aerodynamic_frame ) );
        dependentVariables.push_back(
                    boost::make_shared< IntermediateAerodynamicRotationVariableSaveSettings >(
                        "Apollo", reference_frames::aerodynamic_frame, reference_frames::body_frame ) );

        boost::shared_ptr< TranslationalStatePropagatorSettings< double > > propagatorSettings =
                boost::make_shared< TranslationalStatePropagatorSettings< double > >
                ( centralBodies, accelerationModelMap, bodiesToPropagate, systemInitialState,
                  boost::make_shared< propagators::PropagationTimeTerminationSettings >( 3200.0 ), cowell,
                  boost::make_shared< DependentVariableSaveSettings >( dependentVariables ) );
        boost::shared_ptr< IntegratorSettings< > > integratorSettings =
                boost::make_shared< IntegratorSettings< > >
                ( rungeKutta4, simulationStartEpoch, fixedStepSize );

        // Create simulation object and propagate dynamics.
        SingleArcDynamicsSimulator< > dynamicsSimulator(
                    bodyMap, integratorSettings, propagatorSettings, true, false, false );

        // Retrieve numerical solutions for state and dependent variables
        std::map< double, Eigen::Matrix< double, Eigen::Dynamic, 1 > > numericalSolution =
                dynamicsSimulator.getEquationsOfMotionNumericalSolution( );
        std::map< double, Eigen::VectorXd > dependentVariableSolution =
                dynamicsSimulator.getDependentVariableHistory( );
<<<<<<< HEAD

        // Iterate over results for dependent variables, and check against computed values.
        Eigen::Matrix3d rotationToBodyFixedFrame1, rotationToBodyFixedFrame2;
        Eigen::Vector3d expectedThrustDirection, computedThrustDirection;
        Eigen::Vector3d expectedAerodynamicForceDirection;

        Eigen::Vector3d aerodynamicCoefficients;

=======

        // Iterate over results for dependent variables, and check against computed values.
        Eigen::Matrix3d rotationToBodyFixedFrame1, rotationToBodyFixedFrame2;
        Eigen::Vector3d expectedThrustDirection, computedThrustDirection;
        Eigen::Vector3d expectedAerodynamicForceDirection;

        Eigen::Vector3d aerodynamicCoefficients;

>>>>>>> cdd74b79
        Eigen::Vector3d bodyFixedThrustDirection = Eigen::Vector3d::UnitX( );

        boost::shared_ptr< aerodynamics::AerodynamicCoefficientInterface > vehicelCoefficientInterface =
                bodyMap.at( "Apollo" )->getAerodynamicCoefficientInterface( );

        for( std::map< double, Eigen::VectorXd >::iterator variableIterator = dependentVariableSolution.begin( );
             variableIterator != dependentVariableSolution.end( ); variableIterator++ )
        {
            double currentMachNumber = variableIterator->second( 0 );
            double currentAngleOfAttack = variableIterator->second( 1 );
            double currentAngleOfSideSlip = variableIterator->second( 2 );

            double currentBankAngle = variableIterator->second( 3 );
            double currentAirspeed = variableIterator->second( 4 );
            double currentDensity = variableIterator->second( 5 );

            BOOST_CHECK_SMALL(
                        std::fabs( currentAngleOfSideSlip ), std::numeric_limits< double >::epsilon( ) );
            BOOST_CHECK_SMALL(
                        std::fabs( currentBankAngle ), std::numeric_limits< double >::epsilon( ) );

            rotationToBodyFixedFrame1 =
                    getMatrixFromVectorRotationRepresentation( variableIterator->second.segment( 6, 9 ) );
            rotationToBodyFixedFrame2 =
                    getMatrixFromVectorRotationRepresentation( variableIterator->second.segment( 15, 9 ) );

            Eigen::Vector3d currentAerodynamicAcceleration = variableIterator->second.segment( 24, 3 );
            Eigen::Vector3d currentThrustAcceleration = variableIterator->second.segment( 27, 3 );

            Eigen::Vector3d currentAerodynamicForceCoefficients = variableIterator->second.segment( 30, 3 );
            Eigen::Vector3d currentAerodynamicMomentCoefficients = variableIterator->second.segment( 33, 3 );

            Eigen::Matrix3d currentRotationFromInertialToAerodynamicFrame =
                    getMatrixFromVectorRotationRepresentation( variableIterator->second.segment( 36, 9 ) );

            Eigen::Matrix3d currentRotationFromAerodynamicToBodyFixedFrame =
                    getMatrixFromVectorRotationRepresentation( variableIterator->second.segment( 45, 9 ) );

            vehicelCoefficientInterface->updateCurrentCoefficients(
                        boost::assign::list_of( currentMachNumber )(
                            currentAngleOfAttack )( currentAngleOfSideSlip ) );
            aerodynamicCoefficients = vehicelCoefficientInterface->getCurrentForceCoefficients( );



            expectedThrustDirection = rotationToBodyFixedFrame1.transpose( ) * bodyFixedThrustDirection;
            computedThrustDirection = currentThrustAcceleration.normalized( );

            // Check thrust magnitude
            BOOST_CHECK_CLOSE_FRACTION(
                        ( currentThrustAcceleration ).norm( ), thrustMagnitude / vehicleMass,
                        2.0 * std::numeric_limits< double >::epsilon( ) );




            Eigen::Vector3d expectedAerodynamicAcceleration = 0.5 * currentDensity * currentAirspeed * currentAirspeed *
                    bodyMap.at( "Apollo" )->getAerodynamicCoefficientInterface( )->getReferenceArea( ) *
                    ( currentRotationFromInertialToAerodynamicFrame.inverse( ) ) *
                    currentAerodynamicForceCoefficients / vehicleMass;


            // Check aerodynamic coefficients
            BOOST_CHECK_SMALL(
                        std::fabs( currentAerodynamicForceCoefficients( 0 ) - aerodynamicCoefficients( 0 ) ), 1.0E-10 );
            BOOST_CHECK_SMALL(
                        std::fabs( currentAerodynamicForceCoefficients( 1 ) - aerodynamicCoefficients( 1 ) ), 1.0E-10 );
            BOOST_CHECK_SMALL(
                        std::fabs( currentAerodynamicForceCoefficients( 2 ) - aerodynamicCoefficients( 2 ) ), 1.0E-10 );

            // Check trimmed condition (y-term)/symmetric vehicle shape (x- and z-term).
            BOOST_CHECK_SMALL(
                        std::fabs( currentAerodynamicMomentCoefficients( 0 ) ), 1.0E-14 );
            BOOST_CHECK_SMALL(
                        std::fabs( currentAerodynamicMomentCoefficients( 1 ) ), 1.0E-10 );
            BOOST_CHECK_SMALL(
                        std::fabs( currentAerodynamicMomentCoefficients( 2 ) ), 1.0E-14 );
            Eigen::Matrix3d currentRotationFromAerodynamicToBodyFixedFrame2 =
                    rotationToBodyFixedFrame1 * ( currentRotationFromInertialToAerodynamicFrame.inverse( ) );
            Eigen::Matrix3d computedAerodynamicToBodyFixedFrame =
                    reference_frames::getAirspeedBasedAerodynamicToBodyFrameTransformationMatrix(
                        currentAngleOfAttack, 0.0 );


            for( unsigned int i = 0; i < 3; i ++ )
            {
                // Check rotation matrices
                for( unsigned int j = 0; j < 3; j++ )
                {
                    BOOST_CHECK_SMALL(
                                std::fabs( rotationToBodyFixedFrame1( i, j ) - rotationToBodyFixedFrame2( i, j ) ),
                                10.0 * std::numeric_limits< double >::epsilon( ) );
                    BOOST_CHECK_SMALL(
                                std::fabs( currentRotationFromAerodynamicToBodyFixedFrame( i, j ) -
                                           computedAerodynamicToBodyFixedFrame( i, j ) ),
                                10.0 * std::numeric_limits< double >::epsilon( ) );
                    BOOST_CHECK_SMALL(
                                std::fabs( currentRotationFromAerodynamicToBodyFixedFrame2( i, j ) -
                                           computedAerodynamicToBodyFixedFrame( i, j ) ),
                                10.0 * std::numeric_limits< double >::epsilon( ) );
                }
                // Check thrust direction
                BOOST_CHECK_SMALL( std::fabs( expectedThrustDirection( i ) - computedThrustDirection( i ) ),
                                   15.0 * std::numeric_limits< double >::epsilon( ) );

                BOOST_CHECK_SMALL( std::fabs( expectedAerodynamicAcceleration( i ) - currentAerodynamicAcceleration( i ) ),
                                   std::max( 10.0 * currentAerodynamicAcceleration.norm( ), 1.0 ) *
                                   std::numeric_limits< double >::epsilon( ) );
            }
        }
    }
}

//! Test whether the thrust is properly computed if the full vector (*magnitude and direction) is imposed in either the
//! inertial or LVLH frame.
BOOST_AUTO_TEST_CASE( testInterpolatedThrustVector )
{

    using namespace simulation_setup;
    using namespace propagators;
    using namespace numerical_integrators;
    using namespace orbital_element_conversions;
    using namespace basic_mathematics;
    using namespace gravitation;
    using namespace numerical_integrators;
    using namespace unit_conversions;


    ///////////////////////////////////////////////////////////////////////////////////////////////////////////////////////
    ///////////////////////     CREATE ENVIRONMENT AND VEHICLE       //////////////////////////////////////////////////////
    ///////////////////////////////////////////////////////////////////////////////////////////////////////////////////////

    // Load Spice kernels.
    spice_interface::loadSpiceKernelInTudat( input_output::getSpiceKernelPath( ) + "pck00009.tpc" );
    spice_interface::loadSpiceKernelInTudat( input_output::getSpiceKernelPath( ) + "de-403-masses.tpc" );
    spice_interface::loadSpiceKernelInTudat( input_output::getSpiceKernelPath( ) + "de421.bsp" );

    // Set simulation end epoch.
    const double simulationEndEpoch = tudat::physical_constants::JULIAN_DAY;

    // Set numerical integration fixed step size.
    const double fixedStepSize = 60.0;

    // Define body settings for simulation.
    std::map< std::string, boost::shared_ptr< BodySettings > > bodySettings;
    bodySettings[ "Earth" ] = boost::make_shared< BodySettings >( );
    bodySettings[ "Earth" ]->ephemerisSettings = getDefaultEphemerisSettings( "Earth" );
    bodySettings[ "Earth" ]->gravityFieldSettings = boost::make_shared< GravityFieldSettings >( central_spice );

    // Create Earth object
    NamedBodyMap bodyMap = createBodies( bodySettings );

    // Create spacecraft object.
    double bodyMass = 1.0;
    bodyMap[ "Asterix" ] = boost::make_shared< simulation_setup::Body >( );
    bodyMap[ "Asterix" ]->setConstantBodyMass( bodyMass );


    // Finalize body creation.
    setGlobalFrameBodyEphemerides( bodyMap, "SSB", "ECLIPJ2000" );

    // Set Keplerian elements for Asterix.
    Eigen::Vector6d asterixInitialStateInKeplerianElements;
    asterixInitialStateInKeplerianElements( semiMajorAxisIndex ) = 7500.0E3;
    asterixInitialStateInKeplerianElements( eccentricityIndex ) = 0.1;
    asterixInitialStateInKeplerianElements( inclinationIndex ) = convertDegreesToRadians( 85.3 );
    asterixInitialStateInKeplerianElements( argumentOfPeriapsisIndex )
            = convertDegreesToRadians( 235.7 );
    asterixInitialStateInKeplerianElements( longitudeOfAscendingNodeIndex )
            = convertDegreesToRadians( 23.4 );
    asterixInitialStateInKeplerianElements( trueAnomalyIndex ) = convertDegreesToRadians( 139.87 );

    std::map< double, Eigen::Vector3d > randomThrustMap;
    randomThrustMap[ 0 ] = Eigen::MatrixXd::Random( 3, 1 );
    randomThrustMap[ 1.0E4 ] = 20.0 * Eigen::MatrixXd::Random( 3, 1 );
    randomThrustMap[ 2.0E4 ] = 20.0 * Eigen::MatrixXd::Random( 3, 1 );
    randomThrustMap[ 3.0E4 ] = 20.0 * Eigen::MatrixXd::Random( 3, 1 );
    randomThrustMap[ 4.0E4 ] = 20.0 * Eigen::MatrixXd::Random( 3, 1 );
    randomThrustMap[ 5.0E4 ] = 20.0 * Eigen::MatrixXd::Random( 3, 1 );
    randomThrustMap[ 6.0E4 ] = 20.0 * Eigen::MatrixXd::Random( 3, 1 );
    randomThrustMap[ 7.0E4 ] = 20.0 * Eigen::MatrixXd::Random( 3, 1 );
    randomThrustMap[ 8.0E4 ] = 20.0 * Eigen::MatrixXd::Random( 3, 1 );
    randomThrustMap[ 9.0E4 ] = 20.0 * Eigen::MatrixXd::Random( 3, 1 );

    boost::shared_ptr< interpolators::OneDimensionalInterpolator< double, Eigen::Vector3d > > thrustInterpolator =
            boost::make_shared< interpolators::LinearInterpolator< double, Eigen::Vector3d > >(
                randomThrustMap );

    for( unsigned int testCase = 0; testCase < 2; testCase++ )
    {

        // Define propagator settings variables.
        SelectedAccelerationMap accelerationMap;
        std::vector< std::string > bodiesToPropagate;
        std::vector< std::string > centralBodies;

        // Define propagation settings.
        std::map< std::string, std::vector< boost::shared_ptr< AccelerationSettings > > > accelerationsOfAsterix;
        accelerationsOfAsterix[ "Earth" ].push_back( boost::make_shared< AccelerationSettings >(
                                                         basic_astrodynamics::central_gravity ) );
        if( testCase == 0 )
        {
            accelerationsOfAsterix[ "Asterix" ].push_back( boost::make_shared< ThrustAccelerationSettings >(
                                                               thrustInterpolator, boost::lambda::constant( 300.0 ),
                                                               inertial_thurst_frame, "Earth" ) );
        }
        else if( testCase == 1 )
        {
            accelerationsOfAsterix[ "Asterix" ].push_back( boost::make_shared< ThrustAccelerationSettings >(
                                                               thrustInterpolator, boost::lambda::constant( 300.0 ),
                                                               lvlh_thrust_frame, "Earth" ) );
        }
        accelerationMap[  "Asterix" ] = accelerationsOfAsterix;
        bodiesToPropagate.push_back( "Asterix" );
        centralBodies.push_back( "Earth" );

        // Create acceleration models and propagation settings.
        basic_astrodynamics::AccelerationMap accelerationModelMap = createAccelerationModelsMap(
                    bodyMap, accelerationMap, bodiesToPropagate, centralBodies );



        ///////////////////////////////////////////////////////////////////////////////////////////////////////////////////////
        ///////////////////////             CREATE PROPAGATION SETTINGS            ////////////////////////////////////////////
        ///////////////////////////////////////////////////////////////////////////////////////////////////////////////////////

        // Set initial conditions for the Asterix satellite that will be propagated in this simulation.
        // The initial conditions are given in Keplerian elements and later on converted to Cartesian
        // elements.


        // Convert Asterix state from Keplerian elements to Cartesian elements.
        double earthGravitationalParameter = bodyMap.at( "Earth" )->getGravityFieldModel( )->getGravitationalParameter( );
        Eigen::VectorXd systemInitialState = convertKeplerianToCartesianElements(
                    asterixInitialStateInKeplerianElements,
                    earthGravitationalParameter );

        // Define list of dependent variables to save.
        std::vector< boost::shared_ptr< SingleDependentVariableSaveSettings > > dependentVariables;
        dependentVariables.push_back(
                    boost::make_shared< SingleAccelerationDependentVariableSaveSettings >(
                        basic_astrodynamics::thrust_acceleration, "Asterix", "Asterix", 0 ) );
        dependentVariables.push_back(
                    boost::make_shared< SingleDependentVariableSaveSettings >(
                        relative_position_dependent_variable, "Asterix", "Earth" ) );
        dependentVariables.push_back(
                    boost::make_shared< SingleDependentVariableSaveSettings >(
                        relative_velocity_dependent_variable, "Asterix", "Earth" ) );
        dependentVariables.push_back(
                    boost::make_shared< SingleDependentVariableSaveSettings >(
                        lvlh_to_inertial_frame_rotation_dependent_variable, "Asterix", "Earth" ) );


        boost::shared_ptr< TranslationalStatePropagatorSettings< double > > propagatorSettings =
                boost::make_shared< TranslationalStatePropagatorSettings< double > >
                ( centralBodies, accelerationModelMap, bodiesToPropagate, systemInitialState, simulationEndEpoch,
                  cowell, boost::make_shared< DependentVariableSaveSettings >( dependentVariables ) );
        boost::shared_ptr< IntegratorSettings< > > integratorSettings =
                boost::make_shared< IntegratorSettings< > >
                ( rungeKutta4, 0.0, fixedStepSize );


        ////////////////////////////////////////////////////////////////////////////////////////////////////////////////////
        ///////////////////////             PROPAGATE ORBIT            /////////////////////////////////////////////////////
        ////////////////////////////////////////////////////////////////////////////////////////////////////////////////////

        // Create simulation object and propagate dynamics.
        SingleArcDynamicsSimulator< > dynamicsSimulator(
                    bodyMap, integratorSettings, propagatorSettings, true, false, false );
        std::map< double, Eigen::VectorXd > integrationResult = dynamicsSimulator.getEquationsOfMotionNumericalSolution( );
        std::map< double, Eigen::VectorXd > dependentVariableResult = dynamicsSimulator.getDependentVariableHistory( );

        Eigen::Vector3d thrustDifference;

        if( testCase == 0 )
        {
            // Test whether thrust direction is indeed the imposed direction (in inertial frame).
            for( std::map< double, Eigen::VectorXd >::iterator outputIterator = dependentVariableResult.begin( );
                 outputIterator != dependentVariableResult.end( ); outputIterator++ )
            {
                thrustDifference =  outputIterator->second.segment( 0, 3 ) -
                        thrustInterpolator->interpolate( outputIterator->first );
                for( unsigned int i = 0; i < 3; i++ )
                {
                    BOOST_CHECK_SMALL( std::fabs( thrustDifference( i ) ), 1.0E-14 );
                }
            }
        }
        else if( testCase == 1 )
        {
            // Test whether thrust direction is indeed the imposed direction (in lvlh frame).
            for( std::map< double, Eigen::VectorXd >::iterator outputIterator = dependentVariableResult.begin( );
                 outputIterator != dependentVariableResult.end( ); outputIterator++ )
            {
                Eigen::Matrix3d manualRotationMatrix =
                        reference_frames::getVelocityBasedLvlhToInertialRotation(
<<<<<<< HEAD
                            outputIterator->second.segment( 3, 6 ), basic_mathematics::Vector6d::Zero( ) );
=======
                            outputIterator->second.segment( 3, 6 ), Eigen::Vector6d::Zero( ) );
>>>>>>> cdd74b79
                Eigen::Matrix3d currentRotationMatrix =
                        getMatrixFromVectorRotationRepresentation( outputIterator->second.segment( 9, 9 ) );
                thrustDifference = manualRotationMatrix
                        * thrustInterpolator->interpolate( outputIterator->first ) - outputIterator->second.segment( 0, 3 );
<<<<<<< HEAD
=======

>>>>>>> cdd74b79
                for( unsigned int i = 0; i < 3; i++ )
                {
                    BOOST_CHECK_SMALL( std::fabs( thrustDifference( i ) ), 1.0E-14 );
                    for( unsigned int j = 0; j < 3; j++ )
                    {
                        BOOST_CHECK_SMALL( std::fabs( manualRotationMatrix( i, j ) -
                                                      currentRotationMatrix( i, j ) ), 1.0E-14 );
                    }
                }
            }
        }
    }
}

//! Class that is used in the following unit test to check whether the parameterized thrust guidance is working correctly.
//! This class sets (using an algorithm with no physical basis). It computes a 'regular' guidance input, as well as a thrust
//! multiplier (throttle) if required. The regular guidance input is used as the Mach number when interpolating the thrust
//! tables.
class ThrustMultiplierComputation: public simulation_setup::ThrustInputParameterGuidance
{
public:
    ThrustMultiplierComputation( const double startTime, const double endTime,
                                 const bool useDummyMachNumber, const bool useThrustMultiplier ):
        ThrustInputParameterGuidance(
            static_cast< int >( useDummyMachNumber ) + static_cast< int >( useThrustMultiplier ), 0,
            useThrustMultiplier, ( useThrustMultiplier == true ) ? static_cast< int >( useDummyMachNumber ) : -1 ),
        startTime_( startTime ), endTime_( endTime ),
        useDummyMachNumber_( useDummyMachNumber ), useThrustMultiplier_( useThrustMultiplier ){ }

    void updateGuidanceParameters(  )
    {
        if( useDummyMachNumber_ )
        {
            currentThrustGuidanceParameters_[ 0 ] = ( currentTime_ - startTime_ ) / ( endTime_ - startTime_ ) * 15.0;
            if( useThrustMultiplier_ )
            {
                currentThrustGuidanceParameters_[ 1 ] = 1.0 - ( currentTime_ - startTime_ ) / ( endTime_ - startTime_ );
            }
        }
        else if( useThrustMultiplier_ )
        {
            currentThrustGuidanceParameters_[ 0 ] = 1.0 - ( currentTime_ - startTime_ ) / ( endTime_ - startTime_ );
        }
    }

private:

    double startTime_;

    double endTime_;

    bool useDummyMachNumber_;

    bool useThrustMultiplier_;
};

//! Test to check whether the parameterized thrust settings (i.e. thrust as a function of environment and/or guidance input)
//! is working correctly
BOOST_AUTO_TEST_CASE( testConcurrentThrustAndAerodynamicAccelerationWithEnvironmentDependentThrust )
{
    using namespace tudat;
    using namespace ephemerides;
    using namespace interpolators;
    using namespace numerical_integrators;
    using namespace spice_interface;
    using namespace simulation_setup;
    using namespace basic_astrodynamics;
    using namespace orbital_element_conversions;
    using namespace propagators;
    using namespace aerodynamics;
    using namespace basic_mathematics;
    using namespace input_output;

    // Load Spice kernels.
    spice_interface::loadSpiceKernelInTudat( input_output::getSpiceKernelPath( ) + "pck00009.tpc" );
    spice_interface::loadSpiceKernelInTudat( input_output::getSpiceKernelPath( ) + "de-403-masses.tpc" );
    spice_interface::loadSpiceKernelInTudat( input_output::getSpiceKernelPath( ) + "de421.bsp" );


    // Set simulation start epoch.
    const double simulationStartEpoch = 0.0;

    // Set simulation end epoch.
    const double simulationEndEpoch = 200.0;

    // Set numerical integration fixed step size.
    const double fixedStepSize = 1.0;


    // Set spherical elements for Apollo.
    Vector6d apolloSphericalEntryState;
    apolloSphericalEntryState( SphericalOrbitalStateElementIndices::radiusIndex ) =
            spice_interface::getAverageRadius( "Earth" ) + 50.0E3;
    apolloSphericalEntryState( SphericalOrbitalStateElementIndices::latitudeIndex ) = 0.0;
    apolloSphericalEntryState( SphericalOrbitalStateElementIndices::longitudeIndex ) = 1.2;
    apolloSphericalEntryState( SphericalOrbitalStateElementIndices::speedIndex ) = 6.0E3;
    apolloSphericalEntryState( SphericalOrbitalStateElementIndices::flightPathIndex ) =
            1.0 * mathematical_constants::PI / 180.0;
    apolloSphericalEntryState( SphericalOrbitalStateElementIndices::headingAngleIndex ) = 0.6;

    // Convert apollo state from spherical elements to Cartesian elements.
    Vector6d apolloInitialState = orbital_element_conversions::convertSphericalOrbitalToCartesianState(
                apolloSphericalEntryState );

    // Define simulation body settings.
    std::map< std::string, boost::shared_ptr< BodySettings > > bodySettings =
            getDefaultBodySettings( { "Earth", "Moon" }, simulationStartEpoch - 1.0E4,
                                    simulationEndEpoch + 1.0E4 );
    bodySettings[ "Earth" ]->gravityFieldSettings =
            boost::make_shared< simulation_setup::GravityFieldSettings >( central_spice );

    // Create Earth object
    simulation_setup::NamedBodyMap bodyMap = simulation_setup::createBodies( bodySettings );

    // Create vehicle objects.
    bodyMap[ "Apollo" ] = boost::make_shared< simulation_setup::Body >( );
    double vehicleMass = 5.0E5;
    bodyMap[ "Apollo" ]->setConstantBodyMass( vehicleMass );

    // Create vehicle aerodynamic coefficients
    bodyMap[ "Apollo" ]->setAerodynamicCoefficientInterface( unit_tests::getApolloCoefficientInterface( ) );
    bodyMap[ "Apollo" ]->setEphemeris(
                boost::make_shared< ephemerides::TabulatedCartesianEphemeris< > >(
                    boost::shared_ptr< interpolators::OneDimensionalInterpolator<
<<<<<<< HEAD
                    double, basic_mathematics::Vector6d  > >( ), "Earth" ) );
=======
                    double, Eigen::Vector6d  > >( ), "Earth" ) );
>>>>>>> cdd74b79

    // Finalize body creation.
    setGlobalFrameBodyEphemerides( bodyMap, "SSB", "ECLIPJ2000" );

    int numberOfCasesPerSet = 4;
    for( int i = 0; i < numberOfCasesPerSet * 2; i++ )
    {
        // Define propagator settings variables.
        SelectedAccelerationMap accelerationMap;
        std::vector< std::string > bodiesToPropagate;
        std::vector< std::string > centralBodies;

        // Define acceleration model settings.
        std::map< std::string, std::vector< boost::shared_ptr< AccelerationSettings > > > accelerationsOfApollo;
        accelerationsOfApollo[ "Earth" ].push_back( boost::make_shared< AccelerationSettings >( central_gravity ) );
        accelerationsOfApollo[ "Earth" ].push_back( boost::make_shared< AccelerationSettings >( aerodynamic ) );
        accelerationsOfApollo[ "Moon" ].push_back( boost::make_shared< AccelerationSettings >( central_gravity ) );

        // Define specific impulse dependencies.
        std::vector< propulsion::ThrustIndependentVariables > specificImpulseDependencies;
        specificImpulseDependencies.push_back( propulsion::mach_number_dependent_thrust );
        specificImpulseDependencies.push_back( propulsion::dynamic_pressure_dependent_thrust );

        // Define variables (thrust dependencies and guidance object) that are different per case.
        std::vector< propulsion::ThrustIndependentVariables > thrustDependencies;
        boost::shared_ptr< ThrustMultiplierComputation > thrustInputParameterGuidance;

        // Use no guidance input
        if( ( i % numberOfCasesPerSet == 0 ) )
        {
            thrustDependencies.push_back( propulsion::mach_number_dependent_thrust );
            thrustDependencies.push_back( propulsion::dynamic_pressure_dependent_thrust );
        }
        // Use guidance for throttling the thrust
        if( ( i % numberOfCasesPerSet == 1 ) )
        {
            thrustDependencies.push_back( propulsion::mach_number_dependent_thrust );
            thrustDependencies.push_back( propulsion::dynamic_pressure_dependent_thrust );
            thrustDependencies.push_back( propulsion::throttle_dependent_thrust );

            thrustInputParameterGuidance =
                    boost::make_shared< ThrustMultiplierComputation >( simulationStartEpoch, simulationEndEpoch, 0, 1 );
        }
        // Use guidance input to generate a 'fake' Mach number
        else if( ( i % numberOfCasesPerSet == 2 ) )
        {
            thrustDependencies.push_back( propulsion::guidance_input_dependent_thrust );
            thrustDependencies.push_back( propulsion::dynamic_pressure_dependent_thrust );

            thrustInputParameterGuidance =
                    boost::make_shared< ThrustMultiplierComputation >( simulationStartEpoch, simulationEndEpoch, 1, 0 );
        }
        // Use guidance input to generate a 'fake' Mach number and a throttle
        else if( ( i % numberOfCasesPerSet == 3 ) )
        {
            thrustDependencies.push_back( propulsion::guidance_input_dependent_thrust );
            thrustDependencies.push_back( propulsion::throttle_dependent_thrust );
            thrustDependencies.push_back( propulsion::dynamic_pressure_dependent_thrust );

            thrustInputParameterGuidance =
                    boost::make_shared< ThrustMultiplierComputation >( simulationStartEpoch, simulationEndEpoch, 1, 1 );

        }

        // Load thrust tables from files (as a function of Mach number and specific impulse) and create interpolators.
        std::pair< boost::multi_array< double, 2 >, std::vector< std::vector< double > > > thrustValues =
                MultiArrayFileReader< 2 >::readMultiArrayAndIndependentVariables(
                    tudat::input_output::getTudatRootPath( ) + "/Astrodynamics/Propulsion/UnitTests/Tmax_test.txt" );
        std::pair< boost::multi_array< double, 2 >, std::vector< std::vector< double > > > specificImpulseValues =
                MultiArrayFileReader< 2 >::readMultiArrayAndIndependentVariables(
                    tudat::input_output::getTudatRootPath( ) + "/Astrodynamics/Propulsion/UnitTests/Isp_test.txt" );

        boost::shared_ptr< interpolators::Interpolator< double, double > > thrustMagnitudeInterpolator =
                boost::make_shared< interpolators::MultiLinearInterpolator< double, double, 2 > >(
                    thrustValues.second, thrustValues.first );
        boost::shared_ptr< interpolators::Interpolator< double, double > > specificImpulseInterpolator =
                boost::make_shared< interpolators::MultiLinearInterpolator< double, double, 2 > >(
                    specificImpulseValues.second, specificImpulseValues.first );

        double constantSpecificImpulse = 1000.0;

        // Test with interpolated specific impulse
        if( i < numberOfCasesPerSet )
        {
            // Thrust requires no guidance.
            if( !( i % numberOfCasesPerSet == 0 ) )
            {
                accelerationsOfApollo[ "Apollo" ].push_back(
                            boost::make_shared< ThrustAccelerationSettings >(
                                boost::make_shared< ThrustDirectionGuidanceSettings >(
                                    thrust_direction_from_existing_body_orientation, "Earth" ),
                                createParameterizedThrustMagnitudeSettings(
                                    thrustInputParameterGuidance, thrustMagnitudeInterpolator, thrustDependencies,
                                    specificImpulseInterpolator, specificImpulseDependencies ) ) );
            }
            // Thrust requires guidance.
            else
            {
                accelerationsOfApollo[ "Apollo" ].push_back(
                            boost::make_shared< ThrustAccelerationSettings >(
                                boost::make_shared< ThrustDirectionGuidanceSettings >(
                                    thrust_direction_from_existing_body_orientation, "Earth" ),
                                boost::make_shared< ParameterizedThrustMagnitudeSettings >(
                                    thrustMagnitudeInterpolator, thrustDependencies,
                                    specificImpulseInterpolator, specificImpulseDependencies ) ) );
            }



        }
        // Test with constant specific impulse
        else
        {
            // Thrust requires no guidance.
            if( !( i % numberOfCasesPerSet == 0 ) )
            {
                accelerationsOfApollo[ "Apollo" ].push_back(
                            boost::make_shared< ThrustAccelerationSettings >(
                                boost::make_shared< ThrustDirectionGuidanceSettings >(
                                    thrust_direction_from_existing_body_orientation, "Earth" ),
                                createParameterizedThrustMagnitudeSettings(
                                    thrustInputParameterGuidance, thrustMagnitudeInterpolator, thrustDependencies,
                                    constantSpecificImpulse ) ) );
            }
            // Thrust requires guidance.
            else
            {
                accelerationsOfApollo[ "Apollo" ].push_back(
                            boost::make_shared< ThrustAccelerationSettings >(
                                boost::make_shared< ThrustDirectionGuidanceSettings >(
                                    thrust_direction_from_existing_body_orientation, "Earth" ),
                                boost::make_shared< ParameterizedThrustMagnitudeSettings >(
                                    thrustMagnitudeInterpolator, thrustDependencies,
                                    constantSpecificImpulse ) ) );
            }
        }

        // Finalize acceleration settings.
        accelerationMap[ "Apollo" ] = accelerationsOfApollo;
        bodiesToPropagate.push_back( "Apollo" );
        centralBodies.push_back( "Earth" );

        // Set initial state
<<<<<<< HEAD
        basic_mathematics::Vector6d systemInitialState = apolloInitialState;
=======
        Eigen::Vector6d systemInitialState = apolloInitialState;
>>>>>>> cdd74b79


        // Create acceleration models and propagation settings.
        basic_astrodynamics::AccelerationMap accelerationModelMap = createAccelerationModelsMap(
                    bodyMap, accelerationMap, bodiesToPropagate, centralBodies );

        // Set trimmed conditions for body orientation.
        setTrimmedConditions( bodyMap.at( "Apollo" ) );

        // Define list of dependent variables to save.
        std::vector< boost::shared_ptr< SingleDependentVariableSaveSettings > > dependentVariables;
        dependentVariables.push_back(
                    boost::make_shared< SingleDependentVariableSaveSettings >(
                        mach_number_dependent_variable, "Apollo" ) );
        dependentVariables.push_back(
                    boost::make_shared< SingleDependentVariableSaveSettings >(
                        airspeed_dependent_variable, "Apollo" ) );
        dependentVariables.push_back(
                    boost::make_shared< SingleDependentVariableSaveSettings >(
                        local_density_dependent_variable, "Apollo" ) );
        dependentVariables.push_back(
                    boost::make_shared< SingleAccelerationDependentVariableSaveSettings >(
                        thrust_acceleration, "Apollo", "Apollo", 1 ) );
        dependentVariables.push_back(
                    boost::make_shared< SingleDependentVariableSaveSettings >(
                        total_mass_rate_dependent_variables, "Apollo" ) );

        // Define propagation settings.
        boost::shared_ptr< TranslationalStatePropagatorSettings< double > > translationalPropagatorSettings =
                boost::make_shared< TranslationalStatePropagatorSettings< double > >
                ( centralBodies, accelerationModelMap, bodiesToPropagate, systemInitialState,
                  boost::make_shared< propagators::PropagationTimeTerminationSettings >( simulationEndEpoch ), cowell,
                  boost::make_shared< DependentVariableSaveSettings >( dependentVariables ) );

        std::map< std::string, boost::shared_ptr< basic_astrodynamics::MassRateModel > > massRateModels;
        massRateModels[ "Apollo" ] = createMassRateModel( "Apollo", boost::make_shared< FromThrustMassModelSettings >( 1 ),
                                                          bodyMap, accelerationModelMap );

        boost::shared_ptr< MassPropagatorSettings< double > > massPropagatorSettings =
                boost::make_shared< MassPropagatorSettings< double > >(
                    boost::assign::list_of( "Apollo" ), massRateModels,
                    ( Eigen::Matrix< double, 1, 1 >( ) << vehicleMass ).finished( ),
                    boost::make_shared< propagators::PropagationTimeTerminationSettings >( simulationEndEpoch ) );

        std::vector< boost::shared_ptr< PropagatorSettings< double > > > propagatorSettingsVector;
        propagatorSettingsVector.push_back( translationalPropagatorSettings );
        propagatorSettingsVector.push_back( massPropagatorSettings );

        boost::shared_ptr< PropagatorSettings< double > > propagatorSettings =
                boost::make_shared< MultiTypePropagatorSettings< double > >(
                    propagatorSettingsVector, boost::make_shared< propagators::PropagationTimeTerminationSettings >(
                        simulationEndEpoch ),
                    boost::make_shared< DependentVariableSaveSettings >( dependentVariables ) );

        // Define integration settings.
        boost::shared_ptr< IntegratorSettings< > > integratorSettings =
                boost::make_shared< IntegratorSettings< > >
                ( rungeKutta4, simulationStartEpoch, fixedStepSize );

        // Create simulation object and propagate dynamics.
        SingleArcDynamicsSimulator< > dynamicsSimulator(
                    bodyMap, integratorSettings, propagatorSettings, true, false, false );

        // Retrieve numerical solutions for state and dependent variables
        std::map< double, Eigen::Matrix< double, Eigen::Dynamic, 1 > > numericalSolution =
                dynamicsSimulator.getEquationsOfMotionNumericalSolution( );
        std::map< double, Eigen::VectorXd > dependentVariableSolution =
                dynamicsSimulator.getDependentVariableHistory( );

        // Declare test variables
        double currentDynamicPressure, currentMachNumber, currentMass;
        double currentThrustForce, currentMassRate, expectedThrust, expectedMassRate;
        double currentSpecificImpulse;
        std::vector< double > currentThrustInput;
        std::vector< double > specificImpulseInput;

        for( std::map< double, Eigen::VectorXd >::iterator variableIterator = dependentVariableSolution.begin( );
             variableIterator != dependentVariableSolution.end( ); variableIterator++ )
        {
            // Retrieve data from dependent variables/propagated dynamics
            currentMass = numericalSolution.at( variableIterator->first )( 6 );

            currentDynamicPressure =
                    0.5 * variableIterator->second( 2 ) * variableIterator->second( 1 ) * variableIterator->second( 1 );
            currentMachNumber = variableIterator->second( 0 );
            currentThrustForce = variableIterator->second( 3 ) * currentMass;

            currentMassRate = -variableIterator->second( 4 );

            if( !( i % numberOfCasesPerSet == 0 ) )
            {
                thrustInputParameterGuidance->update( variableIterator->first );
            }
            currentThrustInput.clear( );

            if( ( i % numberOfCasesPerSet == 0 )  || ( i % numberOfCasesPerSet == 1 ) )
            {
                currentThrustInput.push_back( currentMachNumber );
            }
            else
            {
                currentThrustInput.push_back( thrustInputParameterGuidance->getThrustInputGuidanceParameter( 0 ) );
            }
            currentThrustInput.push_back( currentDynamicPressure );

            expectedThrust = thrustMagnitudeInterpolator->interpolate( currentThrustInput );
            if( ( i % numberOfCasesPerSet == 1 ) || ( i % numberOfCasesPerSet == 3 ) || ( i % numberOfCasesPerSet == 4 ) )
            {
                expectedThrust *= thrustInputParameterGuidance->getThrustInputGuidanceParameter(
                            thrustInputParameterGuidance->getThrottleSettingIndex( ) );
            }

            specificImpulseInput.clear( );
            specificImpulseInput.push_back( currentMachNumber );
            specificImpulseInput.push_back( currentDynamicPressure );

            if( !( i < numberOfCasesPerSet ) )
            {
                currentSpecificImpulse = constantSpecificImpulse;
            }
            else
            {
                currentSpecificImpulse = specificImpulseInterpolator->interpolate( specificImpulseInput );
            }

            expectedMassRate = expectedThrust /
                    ( currentSpecificImpulse * physical_constants::SEA_LEVEL_GRAVITATIONAL_ACCELERATION );

            BOOST_CHECK_CLOSE_FRACTION( expectedThrust, currentThrustForce,
                                        5.0 * std::numeric_limits< double >::epsilon( ) );
            BOOST_CHECK_CLOSE_FRACTION( currentMassRate, expectedMassRate,
                                        5.0 * std::numeric_limits< double >::epsilon( ) );
        }
    }
}


//! Test to check whether the acceleration-limited thrust guidance (i.e throttle from a maximum impoised acceleration)
//! works correctly
BOOST_AUTO_TEST_CASE( testAccelerationLimitedGuidedThrust )
{
    using namespace tudat;
    using namespace ephemerides;
    using namespace interpolators;
    using namespace numerical_integrators;
    using namespace spice_interface;
    using namespace simulation_setup;
    using namespace basic_astrodynamics;
    using namespace orbital_element_conversions;
    using namespace propagators;
    using namespace aerodynamics;
    using namespace basic_mathematics;
    using namespace input_output;

    // Load Spice kernels.
    spice_interface::loadSpiceKernelInTudat( input_output::getSpiceKernelPath( ) + "pck00009.tpc" );
    spice_interface::loadSpiceKernelInTudat( input_output::getSpiceKernelPath( ) + "de-403-masses.tpc" );
    spice_interface::loadSpiceKernelInTudat( input_output::getSpiceKernelPath( ) + "de421.bsp" );


    // Set simulation start epoch.
    const double simulationStartEpoch = 0.0;

    // Set simulation end epoch.
    const double simulationEndEpoch = 200.0;

    // Set numerical integration fixed step size.
    const double fixedStepSize = 1.0;


    // Set spherical elements for Apollo.
    Vector6d apolloSphericalEntryState;
    apolloSphericalEntryState( SphericalOrbitalStateElementIndices::radiusIndex ) =
            spice_interface::getAverageRadius( "Earth" ) + 50.0E3;
    apolloSphericalEntryState( SphericalOrbitalStateElementIndices::latitudeIndex ) = 0.0;
    apolloSphericalEntryState( SphericalOrbitalStateElementIndices::longitudeIndex ) = 1.2;
    apolloSphericalEntryState( SphericalOrbitalStateElementIndices::speedIndex ) = 6.0E3;
    apolloSphericalEntryState( SphericalOrbitalStateElementIndices::flightPathIndex ) =
            1.0 * mathematical_constants::PI / 180.0;
    apolloSphericalEntryState( SphericalOrbitalStateElementIndices::headingAngleIndex ) = 0.6;

    // Convert apollo state from spherical elements to Cartesian elements.
    Vector6d apolloInitialState = orbital_element_conversions::convertSphericalOrbitalToCartesianState(
                apolloSphericalEntryState );

    // Define simulation body settings.
    std::map< std::string, boost::shared_ptr< BodySettings > > bodySettings =
            getDefaultBodySettings( { "Earth", "Moon" }, simulationStartEpoch - 1.0E4,
                                    simulationEndEpoch + 1.0E4 );
    bodySettings[ "Earth" ]->gravityFieldSettings =
            boost::make_shared< simulation_setup::GravityFieldSettings >( central_spice );

    // Create Earth object
    simulation_setup::NamedBodyMap bodyMap = simulation_setup::createBodies( bodySettings );

    // Create vehicle objects.
    bodyMap[ "Apollo" ] = boost::make_shared< simulation_setup::Body >( );
    double vehicleMass = 5.0E5;
    bodyMap[ "Apollo" ]->setConstantBodyMass( vehicleMass );

    // Create vehicle aerodynamic coefficients
    bodyMap[ "Apollo" ]->setAerodynamicCoefficientInterface( unit_tests::getApolloCoefficientInterface( ) );
    bodyMap[ "Apollo" ]->setEphemeris(
                boost::make_shared< ephemerides::TabulatedCartesianEphemeris< > >(
                    boost::shared_ptr< interpolators::OneDimensionalInterpolator<
<<<<<<< HEAD
                    double, basic_mathematics::Vector6d  > >( ), "Earth" ) );
=======
                    double, Eigen::Vector6d  > >( ), "Earth" ) );
>>>>>>> cdd74b79

    // Finalize body creation.
    setGlobalFrameBodyEphemerides( bodyMap, "SSB", "ECLIPJ2000" );


    // Define propagator settings variables.
    SelectedAccelerationMap accelerationMap;
    std::vector< std::string > bodiesToPropagate;
    std::vector< std::string > centralBodies;

    // Define acceleration model settings.
    std::map< std::string, std::vector< boost::shared_ptr< AccelerationSettings > > > accelerationsOfApollo;
    accelerationsOfApollo[ "Earth" ].push_back( boost::make_shared< AccelerationSettings >( central_gravity ) );
    accelerationsOfApollo[ "Earth" ].push_back( boost::make_shared< AccelerationSettings >( aerodynamic ) );
    accelerationsOfApollo[ "Moon" ].push_back( boost::make_shared< AccelerationSettings >( central_gravity ) );

    std::vector< propulsion::ThrustIndependentVariables > thrustDependencies;
    thrustDependencies.push_back( propulsion::mach_number_dependent_thrust );
    thrustDependencies.push_back( propulsion::dynamic_pressure_dependent_thrust );
    thrustDependencies.push_back( propulsion::throttle_dependent_thrust );

    std::vector< propulsion::ThrustIndependentVariables > specificImpulseDependencies;
    specificImpulseDependencies.push_back( propulsion::mach_number_dependent_thrust );
    specificImpulseDependencies.push_back( propulsion::dynamic_pressure_dependent_thrust );

    std::string thrustFile =
            tudat::input_output::getTudatRootPath( ) + "/Astrodynamics/Propulsion/UnitTests/Tmax_test.txt";
    std::string specificImpulseFile =
            tudat::input_output::getTudatRootPath( ) + "/Astrodynamics/Propulsion/UnitTests/Isp_test.txt";

    accelerationsOfApollo[ "Apollo" ].push_back(
                boost::make_shared< ThrustAccelerationSettings >(
                    boost::make_shared< ThrustDirectionGuidanceSettings >(
                        thrust_direction_from_existing_body_orientation, "Earth" ),
                    createAccelerationLimitedParameterizedThrustMagnitudeSettings(
                        bodyMap, "Apollo", physical_constants::SEA_LEVEL_GRAVITATIONAL_ACCELERATION,
                        thrustFile, thrustDependencies,
                        specificImpulseFile, specificImpulseDependencies, "Earth" ) ) );

    accelerationMap[ "Apollo" ] = accelerationsOfApollo;

    bodiesToPropagate.push_back( "Apollo" );
    centralBodies.push_back( "Earth" );

    // Set initial state
<<<<<<< HEAD
    basic_mathematics::Vector6d systemInitialState = apolloInitialState;
=======
    Eigen::Vector6d systemInitialState = apolloInitialState;
>>>>>>> cdd74b79


    // Create acceleration models and propagation settings.
    basic_astrodynamics::AccelerationMap accelerationModelMap = createAccelerationModelsMap(
                bodyMap, accelerationMap, bodiesToPropagate, centralBodies );

    setTrimmedConditions( bodyMap.at( "Apollo" ) );

    // Define list of dependent variables to save.
    std::vector< boost::shared_ptr< SingleDependentVariableSaveSettings > > dependentVariables;
    dependentVariables.push_back(
                boost::make_shared< SingleAccelerationDependentVariableSaveSettings >(
                    thrust_acceleration, "Apollo", "Apollo", 1 ) );


    boost::shared_ptr< TranslationalStatePropagatorSettings< double > > translationalPropagatorSettings =
            boost::make_shared< TranslationalStatePropagatorSettings< double > >
            ( centralBodies, accelerationModelMap, bodiesToPropagate, systemInitialState,
              boost::make_shared< propagators::PropagationTimeTerminationSettings >( simulationEndEpoch ), cowell,
              boost::make_shared< DependentVariableSaveSettings >( dependentVariables ) );

    std::map< std::string, boost::shared_ptr< basic_astrodynamics::MassRateModel > > massRateModels;
    massRateModels[ "Apollo" ] = createMassRateModel( "Apollo", boost::make_shared< FromThrustMassModelSettings >( 1 ),
                                                      bodyMap, accelerationModelMap );

    boost::shared_ptr< MassPropagatorSettings< double > > massPropagatorSettings =
            boost::make_shared< MassPropagatorSettings< double > >(
                boost::assign::list_of( "Apollo" ), massRateModels,
                ( Eigen::Matrix< double, 1, 1 >( ) << vehicleMass ).finished( ),
                boost::make_shared< propagators::PropagationTimeTerminationSettings >( simulationEndEpoch ) );

    std::vector< boost::shared_ptr< PropagatorSettings< double > > > propagatorSettingsVector;
    propagatorSettingsVector.push_back( translationalPropagatorSettings );
    propagatorSettingsVector.push_back( massPropagatorSettings );

    boost::shared_ptr< PropagatorSettings< double > > propagatorSettings =
            boost::make_shared< MultiTypePropagatorSettings< double > >(
                propagatorSettingsVector, boost::make_shared< propagators::PropagationTimeTerminationSettings >(
                    simulationEndEpoch ),
                boost::make_shared< DependentVariableSaveSettings >( dependentVariables ) );


    boost::shared_ptr< IntegratorSettings< > > integratorSettings =
            boost::make_shared< IntegratorSettings< > >
            ( rungeKutta4, simulationStartEpoch, fixedStepSize );

    // Create simulation object and propagate dynamics.
    SingleArcDynamicsSimulator< > dynamicsSimulator(
                bodyMap, integratorSettings, propagatorSettings, true, false, false );

    // Retrieve numerical solutions for state and dependent variables
    std::map< double, Eigen::Matrix< double, Eigen::Dynamic, 1 > > numericalSolution =
            dynamicsSimulator.getEquationsOfMotionNumericalSolution( );
    std::map< double, Eigen::VectorXd > dependentVariableSolution =
            dynamicsSimulator.getDependentVariableHistory( );

    for( std::map< double, Eigen::VectorXd >::iterator variableIterator = dependentVariableSolution.begin( );
         variableIterator != dependentVariableSolution.end( ); variableIterator++ )
    {
        BOOST_CHECK_EQUAL(
                    ( variableIterator->second( 0 ) ) <=
                    physical_constants::SEA_LEVEL_GRAVITATIONAL_ACCELERATION * (
                        1.0 + 4.0 * std::numeric_limits< double >::epsilon( ) ), true );
    }
}

BOOST_AUTO_TEST_SUITE_END( )

} // namespace unit_tests

} // namespace tudat<|MERGE_RESOLUTION|>--- conflicted
+++ resolved
@@ -43,11 +43,7 @@
 
 BOOST_AUTO_TEST_SUITE( test_thrust_acceleration )
 
-//! In this test, the thrust acceleration is tested for a constant thrust force. A trajectory with only the thrusta
-//! acceleration, as well as the associated mass, is  propagated and teh result is compared against Tsiolkovsky's
-//! equation, the assumptions for which are equal to the simulation settings here (no gravity, constant thrust force
-//! direction and magnitude).
-BOOST_AUTO_TEST_CASE( testConstantThrustForce )
+BOOST_AUTO_TEST_CASE( testConstantThrustAcceleration )
 {
     using namespace tudat;
     using namespace numerical_integrators;
@@ -174,10 +170,7 @@
     }
 }
 
-<<<<<<< HEAD
-
-=======
->>>>>>> cdd74b79
+
 //! In this unit test, the thrust acceleration is tested for the case where the thrust force is taken from a (set of)
 //! engine objects stored in the VehicleSystems object. This is tested for a single engine (out of two), two engines, as
 //! well as the (unrealistic) case of thrust from 2 engines and mass flow from only of these engines (for the purposes of
@@ -206,13 +199,8 @@
         bodyMap[ "Vehicle" ]->setConstantBodyMass( vehicleMass );
         bodyMap[ "Vehicle" ]->setEphemeris(
                     boost::make_shared< ephemerides::TabulatedCartesianEphemeris< > >(
-<<<<<<< HEAD
-                        boost::shared_ptr< interpolators::OneDimensionalInterpolator<
-                        double, basic_mathematics::Vector6d  > >( ), "SSB" ) );
-=======
                         boost::shared_ptr< interpolators::OneDimensionalInterpolator< double, Eigen::Vector6d  > >( ),
                         "SSB" ) );
->>>>>>> cdd74b79
 
         double thrustMagnitude1 = 1.0E3;
         double specificImpulse1 = 250.0;
@@ -771,11 +759,7 @@
         bodyMap[ "Apollo" ]->setEphemeris(
                     boost::make_shared< ephemerides::TabulatedCartesianEphemeris< > >(
                         boost::shared_ptr< interpolators::OneDimensionalInterpolator<
-<<<<<<< HEAD
-                        double, basic_mathematics::Vector6d  > >( ), "Earth" ) );
-=======
                         double, Eigen::Vector6d  > >( ), "Earth" ) );
->>>>>>> cdd74b79
 
         // Finalize body creation.
         setGlobalFrameBodyEphemerides( bodyMap, "SSB", "ECLIPJ2000" );
@@ -805,11 +789,7 @@
         centralBodies.push_back( "Earth" );
 
         // Set initial state
-<<<<<<< HEAD
-        basic_mathematics::Vector6d systemInitialState = apolloInitialState;
-=======
         Eigen::Vector6d systemInitialState = apolloInitialState;
->>>>>>> cdd74b79
 
 
         // Create acceleration models and propagation settings.
@@ -881,7 +861,6 @@
                 dynamicsSimulator.getEquationsOfMotionNumericalSolution( );
         std::map< double, Eigen::VectorXd > dependentVariableSolution =
                 dynamicsSimulator.getDependentVariableHistory( );
-<<<<<<< HEAD
 
         // Iterate over results for dependent variables, and check against computed values.
         Eigen::Matrix3d rotationToBodyFixedFrame1, rotationToBodyFixedFrame2;
@@ -890,16 +869,6 @@
 
         Eigen::Vector3d aerodynamicCoefficients;
 
-=======
-
-        // Iterate over results for dependent variables, and check against computed values.
-        Eigen::Matrix3d rotationToBodyFixedFrame1, rotationToBodyFixedFrame2;
-        Eigen::Vector3d expectedThrustDirection, computedThrustDirection;
-        Eigen::Vector3d expectedAerodynamicForceDirection;
-
-        Eigen::Vector3d aerodynamicCoefficients;
-
->>>>>>> cdd74b79
         Eigen::Vector3d bodyFixedThrustDirection = Eigen::Vector3d::UnitX( );
 
         boost::shared_ptr< aerodynamics::AerodynamicCoefficientInterface > vehicelCoefficientInterface =
@@ -1196,19 +1165,12 @@
             {
                 Eigen::Matrix3d manualRotationMatrix =
                         reference_frames::getVelocityBasedLvlhToInertialRotation(
-<<<<<<< HEAD
-                            outputIterator->second.segment( 3, 6 ), basic_mathematics::Vector6d::Zero( ) );
-=======
                             outputIterator->second.segment( 3, 6 ), Eigen::Vector6d::Zero( ) );
->>>>>>> cdd74b79
                 Eigen::Matrix3d currentRotationMatrix =
                         getMatrixFromVectorRotationRepresentation( outputIterator->second.segment( 9, 9 ) );
                 thrustDifference = manualRotationMatrix
                         * thrustInterpolator->interpolate( outputIterator->first ) - outputIterator->second.segment( 0, 3 );
-<<<<<<< HEAD
-=======
-
->>>>>>> cdd74b79
+
                 for( unsigned int i = 0; i < 3; i++ )
                 {
                     BOOST_CHECK_SMALL( std::fabs( thrustDifference( i ) ), 1.0E-14 );
@@ -1333,11 +1295,7 @@
     bodyMap[ "Apollo" ]->setEphemeris(
                 boost::make_shared< ephemerides::TabulatedCartesianEphemeris< > >(
                     boost::shared_ptr< interpolators::OneDimensionalInterpolator<
-<<<<<<< HEAD
-                    double, basic_mathematics::Vector6d  > >( ), "Earth" ) );
-=======
                     double, Eigen::Vector6d  > >( ), "Earth" ) );
->>>>>>> cdd74b79
 
     // Finalize body creation.
     setGlobalFrameBodyEphemerides( bodyMap, "SSB", "ECLIPJ2000" );
@@ -1481,11 +1439,7 @@
         centralBodies.push_back( "Earth" );
 
         // Set initial state
-<<<<<<< HEAD
-        basic_mathematics::Vector6d systemInitialState = apolloInitialState;
-=======
         Eigen::Vector6d systemInitialState = apolloInitialState;
->>>>>>> cdd74b79
 
 
         // Create acceleration models and propagation settings.
@@ -1691,11 +1645,7 @@
     bodyMap[ "Apollo" ]->setEphemeris(
                 boost::make_shared< ephemerides::TabulatedCartesianEphemeris< > >(
                     boost::shared_ptr< interpolators::OneDimensionalInterpolator<
-<<<<<<< HEAD
-                    double, basic_mathematics::Vector6d  > >( ), "Earth" ) );
-=======
                     double, Eigen::Vector6d  > >( ), "Earth" ) );
->>>>>>> cdd74b79
 
     // Finalize body creation.
     setGlobalFrameBodyEphemerides( bodyMap, "SSB", "ECLIPJ2000" );
@@ -1741,11 +1691,7 @@
     centralBodies.push_back( "Earth" );
 
     // Set initial state
-<<<<<<< HEAD
-    basic_mathematics::Vector6d systemInitialState = apolloInitialState;
-=======
     Eigen::Vector6d systemInitialState = apolloInitialState;
->>>>>>> cdd74b79
 
 
     // Create acceleration models and propagation settings.
