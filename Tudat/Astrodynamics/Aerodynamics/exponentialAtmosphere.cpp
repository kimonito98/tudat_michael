--- conflicted
+++ resolved
@@ -40,12 +40,6 @@
     }
 }
 
-<<<<<<< HEAD
-}
-
-}
-=======
 } // namespace aerodynamics
 
-} // namespace tudat
->>>>>>> 506c6580
+} // namespace tudat