--- conflicted
+++ resolved
@@ -89,14 +89,9 @@
         // Compute the discrete-time version of the system Jacobians
         if ( this->isStateToBeIntegrated_ )
         {
-<<<<<<< HEAD
-            discreteTimeStateJacobians_ = boost::bind( &ExtendedKalmanFilter< IndependentVariableType,
-                                                       DependentVariableType >::generateDiscreteTimeSystemJacobians, this, _1 );
-=======
             discreteTimeStateJacobians_ = std::bind( &ExtendedKalmanFilter< IndependentVariableType,
-                                                       DependentVariableType >::generateDiscreteTimeSystemJacobians,
-                                                       this, std::placeholders::_1,std::placeholders::_2 );
->>>>>>> 149050ab
+                                                     DependentVariableType >::generateDiscreteTimeSystemJacobians, this,
+                                                     std::placeholders::_1 );
         }
     }
 
@@ -250,12 +245,7 @@
      *  state itself and the state noise. Transformation to discrete-time is done with the function
      *  generateDiscreteTimeSystemJacobians.
      */
-<<<<<<< HEAD
-    boost::function< std::pair< DependentMatrix, DependentMatrix >( const DependentVector& ) > discreteTimeStateJacobians_;
-=======
-    std::function< std::pair< DependentMatrix, DependentMatrix >(
-            const IndependentVariableType, const DependentVector& ) > discreteTimeStateJacobians_;
->>>>>>> 149050ab
+    std::function< std::pair< DependentMatrix, DependentMatrix >( const DependentVector& ) > discreteTimeStateJacobians_;
 
 };
 
