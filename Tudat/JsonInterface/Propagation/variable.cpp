--- conflicted
+++ resolved
@@ -14,6 +14,7 @@
 #include "Tudat/JsonInterface/Propagation/acceleration.h"
 #include "Tudat/JsonInterface/Propagation/torque.h"
 #include "Tudat/JsonInterface/Propagation/referenceFrames.h"
+#include "Tudat/JsonInterface/Environment/gravityFieldVariation.h"
 
 namespace tudat
 {
@@ -113,22 +114,18 @@
         std::shared_ptr< SingleAccelerationDependentVariableSaveSettings > accelerationVariableSettings =
                 std::dynamic_pointer_cast< SingleAccelerationDependentVariableSaveSettings >(
                     dependentVariableSettings );
-<<<<<<< HEAD
         assertNonnullptrPointer( accelerationVariableSettings );
-        jsonObject[ K::accelerationType ] = accelerationVariableSettings->accelerationModeType_;
-=======
-        assertNonNullPointer( accelerationVariableSettings );
         jsonObject[ K::accelerationType ] = accelerationVariableSettings->accelerationModelType_;
->>>>>>> 12ca8e42
+
         jsonObject[ K::bodyExertingAcceleration ] = dependentVariableSettings->secondaryBody_;
         return;
     }
     case spherical_harmonic_acceleration_terms_dependent_variable:
     {
-        boost::shared_ptr< SphericalHarmonicAccelerationTermsDependentVariableSaveSettings > sphericalHarmonicsSettings =
-                boost::dynamic_pointer_cast< SphericalHarmonicAccelerationTermsDependentVariableSaveSettings >(
-                    dependentVariableSettings );
-        assertNonNullPointer( sphericalHarmonicsSettings );
+        std::shared_ptr< SphericalHarmonicAccelerationTermsDependentVariableSaveSettings > sphericalHarmonicsSettings =
+                std::dynamic_pointer_cast< SphericalHarmonicAccelerationTermsDependentVariableSaveSettings >(
+                    dependentVariableSettings );
+        assertNonnullptrPointer( sphericalHarmonicsSettings );
         jsonObject[ K::bodyExertingAcceleration ] = dependentVariableSettings->secondaryBody_;
         jsonObject[ K::componentIndices ] = sphericalHarmonicsSettings->componentIndices_;
         jsonObject[ K::componentIndex ] = dependentVariableSettings->componentIndex_;
@@ -140,13 +137,8 @@
         std::shared_ptr< SingleTorqueDependentVariableSaveSettings > torqueVariableSettings =
                 std::dynamic_pointer_cast< SingleTorqueDependentVariableSaveSettings >(
                     dependentVariableSettings );
-<<<<<<< HEAD
         assertNonnullptrPointer( torqueVariableSettings );
-        jsonObject[ K::torqueType ] = torqueVariableSettings->torqueModeType_;
-=======
-        assertNonNullPointer( torqueVariableSettings );
         jsonObject[ K::torqueType ] = torqueVariableSettings->torqueModelType_;
->>>>>>> 12ca8e42
         jsonObject[ K::bodyExertingTorque ] = dependentVariableSettings->secondaryBody_;
         return;
     }
@@ -171,10 +163,10 @@
     }
     case single_gravity_field_variation_acceleration:
     {
-        boost::shared_ptr< SingleVariationSphericalHarmonicAccelerationSaveSettings > variationalSphericalHarmonicsAccelerationSettings =
-                boost::dynamic_pointer_cast< SingleVariationSphericalHarmonicAccelerationSaveSettings >(
-                    dependentVariableSettings );
-        assertNonNullPointer( variationalSphericalHarmonicsAccelerationSettings );
+        std::shared_ptr< SingleVariationSphericalHarmonicAccelerationSaveSettings > variationalSphericalHarmonicsAccelerationSettings =
+                std::dynamic_pointer_cast< SingleVariationSphericalHarmonicAccelerationSaveSettings >(
+                    dependentVariableSettings );
+        assertNonnullptrPointer( variationalSphericalHarmonicsAccelerationSettings );
         jsonObject[ K::bodyExertingAcceleration ] = variationalSphericalHarmonicsAccelerationSettings->secondaryBody_;
         jsonObject[ K::deformationType ] = variationalSphericalHarmonicsAccelerationSettings->deformationType_;
         jsonObject[ K::identifier ] = variationalSphericalHarmonicsAccelerationSettings->identifier_;
@@ -182,11 +174,11 @@
     }
     case single_gravity_field_variation_acceleration_terms:
     {
-        boost::shared_ptr< SingleVariationSingleTermSphericalHarmonicAccelerationSaveSettings >
+        std::shared_ptr< SingleVariationSingleTermSphericalHarmonicAccelerationSaveSettings >
                 variationalSphericalHarmonicsAccelerationTermsSettings =
-                boost::dynamic_pointer_cast< SingleVariationSingleTermSphericalHarmonicAccelerationSaveSettings >(
-                    dependentVariableSettings );
-        assertNonNullPointer( variationalSphericalHarmonicsAccelerationTermsSettings );
+                std::dynamic_pointer_cast< SingleVariationSingleTermSphericalHarmonicAccelerationSaveSettings >(
+                    dependentVariableSettings );
+        assertNonnullptrPointer( variationalSphericalHarmonicsAccelerationTermsSettings );
         jsonObject[ K::bodyExertingAcceleration ] = variationalSphericalHarmonicsAccelerationTermsSettings->secondaryBody_;
         jsonObject[ K::componentIndices ] = variationalSphericalHarmonicsAccelerationTermsSettings->componentIndices_;
         jsonObject[ K::deformationType ] = variationalSphericalHarmonicsAccelerationTermsSettings->deformationType_;
@@ -195,10 +187,10 @@
     }
     case acceleration_partial_wrt_body_translational_state:
     {
-        boost::shared_ptr< AccelerationPartialWrtStateSaveSettings > accelerationPartialSettings =
-                boost::dynamic_pointer_cast< AccelerationPartialWrtStateSaveSettings >(
-                    dependentVariableSettings );
-        assertNonNullPointer( accelerationPartialSettings );
+        std::shared_ptr< AccelerationPartialWrtStateSaveSettings > accelerationPartialSettings =
+                std::dynamic_pointer_cast< AccelerationPartialWrtStateSaveSettings >(
+                    dependentVariableSettings );
+        assertNonnullptrPointer( accelerationPartialSettings );
         jsonObject[ K::bodyExertingAcceleration ] = accelerationPartialSettings->secondaryBody_;
         jsonObject[ K::componentIndices ] = accelerationPartialSettings->accelerationModelType_;
         jsonObject[ K::deformationType ] = accelerationPartialSettings->derivativeWrtBody_;
@@ -242,7 +234,7 @@
     }
     case spherical_harmonic_acceleration_terms_dependent_variable:
     {
-        dependentVariableSettings = boost::make_shared< SphericalHarmonicAccelerationTermsDependentVariableSaveSettings >(
+        dependentVariableSettings = std::make_shared< SphericalHarmonicAccelerationTermsDependentVariableSaveSettings >(
                     getValue< std::string >( jsonObject, K::body ),
                     getValue< std::string >( jsonObject, K::bodyExertingAcceleration ),
                     getValue< std::vector< std::pair< int, int > > >( jsonObject, K::componentIndices ),
@@ -279,7 +271,7 @@
     }
     case single_gravity_field_variation_acceleration:
     {
-        dependentVariableSettings = boost::make_shared< SingleVariationSphericalHarmonicAccelerationSaveSettings >(
+        dependentVariableSettings = std::make_shared< SingleVariationSphericalHarmonicAccelerationSaveSettings >(
                     getValue< std::string >( jsonObject, K::body ),
                     getValue< std::string >( jsonObject, K::bodyExertingAcceleration ),
                     getValue< gravitation::BodyDeformationTypes >( jsonObject, K::deformationType ),
@@ -288,7 +280,7 @@
     }
     case single_gravity_field_variation_acceleration_terms:
     {
-        dependentVariableSettings = boost::make_shared< SingleVariationSingleTermSphericalHarmonicAccelerationSaveSettings >(
+        dependentVariableSettings = std::make_shared< SingleVariationSingleTermSphericalHarmonicAccelerationSaveSettings >(
                     getValue< std::string >( jsonObject, K::body ),
                     getValue< std::string >( jsonObject, K::bodyExertingAcceleration ),
                     getValue< std::vector< std::pair< int, int > > >( jsonObject, K::componentIndices ),
@@ -298,7 +290,7 @@
     }
     case acceleration_partial_wrt_body_translational_state:
     {
-        dependentVariableSettings = boost::make_shared< AccelerationPartialWrtStateSaveSettings >(
+        dependentVariableSettings = std::make_shared< AccelerationPartialWrtStateSaveSettings >(
                     getValue< std::string >( jsonObject, K::body ),
                     getValue< std::string >( jsonObject, K::bodyExertingAcceleration ),
                     getValue< basic_astrodynamics::AvailableAcceleration >( jsonObject, K::accelerationType ),
