--- conflicted
+++ resolved
@@ -31,13 +31,9 @@
     independentVariable,
     cpuTimeVariable,
     stateVariable,
-<<<<<<< HEAD
     dependentVariable,  // -> derivedVariable ?
     stateTransitionMatrix,
     sensitivityMatrix
-=======
-    dependentVariable // -> derivedVariable ?
->>>>>>> 0c5c50e6
 };
 
 //! Functional base class for defining settings for variables
