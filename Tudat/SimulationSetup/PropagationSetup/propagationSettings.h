--- conflicted
+++ resolved
@@ -1513,7 +1513,6 @@
 
 };
 
-<<<<<<< HEAD
 extern template class PropagatorSettings< double >;
 extern template class PropagatorSettings< long double >;
 
@@ -1539,10 +1538,10 @@
 
 extern template class MultiTypePropagatorSettings< double >;
 extern template class MultiTypePropagatorSettings< long double >;
-=======
+
 template< typename StateScalarType = double >
 basic_astrodynamics::AccelerationMap getAccelerationMapFromPropagatorSettings(
-        const boost::shared_ptr< SingleArcPropagatorSettings< StateScalarType > > singleArcPropagatorSettings )
+        const std::shared_ptr< SingleArcPropagatorSettings< StateScalarType > > singleArcPropagatorSettings )
 {
     basic_astrodynamics::AccelerationMap accelerationMap;
 
@@ -1550,8 +1549,8 @@
     {
     case hybrid:
     {
-        boost::shared_ptr< MultiTypePropagatorSettings< StateScalarType > > multiTypePropagatorSettings =
-                boost::dynamic_pointer_cast< MultiTypePropagatorSettings< StateScalarType > >( singleArcPropagatorSettings );
+        std::shared_ptr< MultiTypePropagatorSettings< StateScalarType > > multiTypePropagatorSettings =
+                std::dynamic_pointer_cast< MultiTypePropagatorSettings< StateScalarType > >( singleArcPropagatorSettings );
         if( multiTypePropagatorSettings->propagatorSettingsMap_.count( translational_state ) > 0 )
         {
             if( multiTypePropagatorSettings->propagatorSettingsMap_.at( translational_state ).size( ) != 1 )
@@ -1569,7 +1568,7 @@
     }
     case translational_state:
     {
-        accelerationMap = boost::dynamic_pointer_cast< TranslationalStatePropagatorSettings< StateScalarType > >(
+        accelerationMap = std::dynamic_pointer_cast< TranslationalStatePropagatorSettings< StateScalarType > >(
                     singleArcPropagatorSettings )->getAccelerationsMap( );
 
         break;
@@ -1580,7 +1579,6 @@
 
     return accelerationMap;
 }
->>>>>>> bec8a1b9
 
 //! Function to retrieve the list of integrated state types and reference ids
 /*!
