--- conflicted
+++ resolved
@@ -933,10 +933,7 @@
         {
             std::cerr<<"Warning, station "<<stationName<<" does not exist"<<std::endl;
         }
-<<<<<<< HEAD
-=======
-
->>>>>>> d17e052d
+
         return groundStationMap.at( stationName );
     }
 
