/*    Copyright (c) 2010-2018, Delft University of Technology
 *    All rigths reserved
 *
 *    This file is part of the Tudat. Redistribution and use in source and
 *    binary forms, with or without modification, are permitted exclusively
 *    under the terms of the Modified BSD license. You should have received
 *    a copy of the license with this file. If not, please or visit:
 *    http://tudat.tudelft.nl/LICENSE.
 */

#include <boost/lambda/lambda.hpp>
#if USE_CSPICE
#include "Tudat/External/SpiceInterface/spiceEphemeris.h"
#endif

#include "Tudat/Astrodynamics/Ephemerides/customEphemeris.h"
#include "Tudat/Astrodynamics/Ephemerides/keplerEphemeris.h"
#include "Tudat/Astrodynamics/Ephemerides/multiArcEphemeris.h"
#include "Tudat/Astrodynamics/Ephemerides/tabulatedEphemeris.h"
#include "Tudat/Astrodynamics/Ephemerides/approximatePlanetPositions.h"
#include "Tudat/Astrodynamics/Ephemerides/approximatePlanetPositionsCircularCoplanar.h"
#include "Tudat/Astrodynamics/Ephemerides/constantEphemeris.h"
#include "Tudat/Mathematics/Interpolators/lagrangeInterpolator.h"
#include "Tudat/SimulationSetup/EnvironmentSetup/createEphemeris.h"

namespace tudat
{

namespace simulation_setup
{

using namespace ephemerides;

//! Function to create a ephemeris model.
std::shared_ptr< ephemerides::Ephemeris > createBodyEphemeris(
        const std::shared_ptr< EphemerisSettings > ephemerisSettings,
        const std::string& bodyName )
{
    // Declare return object.
    std::shared_ptr< ephemerides::Ephemeris > ephemeris;

    if( ephemerisSettings->getMakeMultiArcEphemeris( ) )
    {
        std::map< double, std::shared_ptr< Ephemeris > > singleArcEphemerides;
        ephemerisSettings->resetMakeMultiArcEphemeris( false );

        singleArcEphemerides[ -std::numeric_limits< double >::lowest( ) ] = createBodyEphemeris(
                    ephemerisSettings, bodyName );

        ephemeris = std::make_shared< MultiArcEphemeris >(
                    singleArcEphemerides, ephemerisSettings->getFrameOrigin( ), ephemerisSettings->getFrameOrientation( ) );
    }
    else
    {

        // Check which type of ephemeris model is to be created.
        switch( ephemerisSettings->getEphemerisType( ) )
        {
#if USE_CSPICE
        case direct_spice_ephemeris:
        {
            // Check consistency of type and class.
            std::shared_ptr< DirectSpiceEphemerisSettings > directEphemerisSettings =
                    std::dynamic_pointer_cast< DirectSpiceEphemerisSettings >( ephemerisSettings );
            if( directEphemerisSettings == nullptr )
            {
                throw std::runtime_error(
                            "Error, expected direct spice ephemeris settings for body " + bodyName );
            }
            else
            {
<<<<<<< HEAD
                std::string inputName;
                inputName = bodyName;
                if( bodyName == "Mars" ||
                        bodyName == "Jupiter"  || bodyName == "Saturn" ||
                        bodyName == "Uranus" || bodyName == "Neptune" )
                {
                    inputName += " Barycenter";
//                    std::cerr << "Warning, position of " << bodyName << " taken as barycenter of that body's "
//                              << "planetary system." << std::endl;
                }
=======

>>>>>>> 3d038cb1
                // Create corresponding ephemeris object.
                ephemeris = std::make_shared< SpiceEphemeris >(
                            inputName,
                            directEphemerisSettings->getFrameOrigin( ),
                            directEphemerisSettings->getCorrectForStellarAberration( ),
                            directEphemerisSettings->getCorrectForLightTimeAberration( ),
                            directEphemerisSettings->getConvergeLighTimeAberration( ),
                            directEphemerisSettings->getFrameOrientation( ) );
            }
            break;
        }
        case interpolated_spice:
        {
            // Check consistency of type and class.
            std::shared_ptr< InterpolatedSpiceEphemerisSettings > interpolatedEphemerisSettings =
                    std::dynamic_pointer_cast< InterpolatedSpiceEphemerisSettings >(
                        ephemerisSettings );
            if( interpolatedEphemerisSettings == nullptr )
            {
                throw std::runtime_error(
                            "Error, expected tabulated spice ephemeris settings for body " + bodyName );
            }
            else
            {
                // Since only the barycenters of planetary systems are included in the standard DE
                // ephemerides, append 'Barycenter' to body name.
                std::string inputName;
                inputName = bodyName;
                if( bodyName == "Mars" ||
                        bodyName == "Jupiter"  || bodyName == "Saturn" ||
                        bodyName == "Uranus" || bodyName == "Neptune" )
                {
                    inputName += " Barycenter";
//                    std::cerr << "Warning, position of " << bodyName << " taken as barycenter of that body's "
//                              << "planetary system." << std::endl;
                }

                // Create corresponding ephemeris object.
                if( !interpolatedEphemerisSettings->getUseLongDoubleStates( ) )
                {
                    ephemeris = createTabulatedEphemerisFromSpice< double, double >(
                                inputName,
                                interpolatedEphemerisSettings->getInitialTime( ),
                                interpolatedEphemerisSettings->getFinalTime( ),
                                interpolatedEphemerisSettings->getTimeStep( ),
                                interpolatedEphemerisSettings->getFrameOrigin( ),
                                interpolatedEphemerisSettings->getFrameOrientation( ),
                                interpolatedEphemerisSettings->getInterpolatorSettings( ) );
                }
                else
                {
#if( BUILD_EXTENDED_PRECISION_PROPAGATION_TOOLS )

                    ephemeris = createTabulatedEphemerisFromSpice< long double, double >(
                                inputName,
                                static_cast< long double >( interpolatedEphemerisSettings->getInitialTime( ) ),
                                static_cast< long double >( interpolatedEphemerisSettings->getFinalTime( ) ),
                                static_cast< long double >( interpolatedEphemerisSettings->getTimeStep( ) ),
                                interpolatedEphemerisSettings->getFrameOrigin( ),
                                interpolatedEphemerisSettings->getFrameOrientation( ),
                                interpolatedEphemerisSettings->getInterpolatorSettings( ) );
#else
                    throw std::runtime_error( "Error, long double compilation is turned off; requested long doubel tabulated ephemeris" );
#endif
                }
            }
            break;
        }
#endif
        case tabulated_ephemeris:
        {
            // Check consistency of type and class.
            std::shared_ptr< TabulatedEphemerisSettings > tabulatedEphemerisSettings =
                    std::dynamic_pointer_cast< TabulatedEphemerisSettings >( ephemerisSettings );
            if( tabulatedEphemerisSettings == nullptr )
            {
                throw std::runtime_error(
                            "Error, expected tabulated ephemeris settings for body " + bodyName );
            }
            else
            {
                // Create corresponding ephemeris object.
                if( !tabulatedEphemerisSettings->getUseLongDoubleStates( ) )
                {
                    if( tabulatedEphemerisSettings->getBodyStateHistory( ).size( ) != 0 )
                    {
                        ephemeris = std::make_shared< TabulatedCartesianEphemeris< > >(
                                    std::make_shared<
                                    interpolators::LagrangeInterpolator< double, Eigen::Vector6d > >
                                    ( tabulatedEphemerisSettings->getBodyStateHistory( ), 6,
                                      interpolators::huntingAlgorithm,
                                      interpolators::lagrange_cubic_spline_boundary_interpolation ),
                                    tabulatedEphemerisSettings->getFrameOrigin( ),
                                    tabulatedEphemerisSettings->getFrameOrientation( ) );
                    }
                    else
                    {
                        ephemeris = std::make_shared< TabulatedCartesianEphemeris< > >(
                                    std::shared_ptr< interpolators::OneDimensionalInterpolator< double, Eigen::Vector6d > >( ),
                                      tabulatedEphemerisSettings->getFrameOrigin( ),
                                      tabulatedEphemerisSettings->getFrameOrientation( ) );
                    }
                }
                else
                {
#if( BUILD_EXTENDED_PRECISION_PROPAGATION_TOOLS )

                    // Cast input history to required type.
                    if( tabulatedEphemerisSettings->getBodyStateHistory( ).size( ) != 0 )
                    {
                        std::map< double, Eigen::Vector6d > originalStateHistory =
                                tabulatedEphemerisSettings->getBodyStateHistory( );
                        std::map< double, Eigen::Matrix< long double, 6, 1 > > longStateHistory;

                        for( std::map< double, Eigen::Vector6d >::const_iterator stateIterator =
                             originalStateHistory.begin( ); stateIterator != originalStateHistory.end( ); stateIterator++ )
                        {
                            longStateHistory[ stateIterator->first ] = stateIterator->second.cast< long double >( );
                            ephemeris =
                                    std::make_shared< TabulatedCartesianEphemeris< long double, double > >(
                                        std::make_shared< interpolators::LagrangeInterpolator<
                                        double, Eigen::Matrix< long double, 6, 1 > > >
                                        ( longStateHistory, 6,
                                          interpolators::huntingAlgorithm,
                                          interpolators::lagrange_cubic_spline_boundary_interpolation ),
                                        tabulatedEphemerisSettings->getFrameOrigin( ),
                                        tabulatedEphemerisSettings->getFrameOrientation( ) );
                        }
                    }
                    else
                    {
                        ephemeris = std::make_shared< TabulatedCartesianEphemeris< long double, double > >(
                                    std::shared_ptr< interpolators::OneDimensionalInterpolator<
                                    double, Eigen::Matrix< long double, 6, 1 > > >( ),
                                      tabulatedEphemerisSettings->getFrameOrigin( ),
                                      tabulatedEphemerisSettings->getFrameOrientation( ) );
                    }
#else
                    throw std::runtime_error( "Error, long double compilation is turned off; requested long doubel tabulated ephemeris" );
#endif
                }
            }
            break;
        }
        case constant_ephemeris:
        {
            // Check consistency of type and class.
            std::shared_ptr< ConstantEphemerisSettings > constantEphemerisSettings =
                    std::dynamic_pointer_cast< ConstantEphemerisSettings >( ephemerisSettings );
            if( constantEphemerisSettings == nullptr )
            {
                throw std::runtime_error( "Error, expected constant ephemeris settings for " + bodyName );
            }
            else
            {
                // Create ephemeris
                ephemeris = std::make_shared< ConstantEphemeris >(
                            [ = ]( ){ return constantEphemerisSettings->getConstantState( ); },
                            constantEphemerisSettings->getFrameOrigin( ),
                            constantEphemerisSettings->getFrameOrientation( ) );
            }
            break;
        }
        case custom_ephemeris:
        {
            // Check consistency of type and class.
            std::shared_ptr< CustomEphemerisSettings > customEphemerisSettings =
                    std::dynamic_pointer_cast< CustomEphemerisSettings >( ephemerisSettings );
            if( customEphemerisSettings == nullptr )
            {
                throw std::runtime_error( "Error, expected constant ephemeris settings for " + bodyName );
            }
            else
            {
                // Create ephemeris
                ephemeris = std::make_shared< CustomEphemeris >(
                            customEphemerisSettings->getCustomStateFunction( ),
                            customEphemerisSettings->getFrameOrigin( ),
                            customEphemerisSettings->getFrameOrientation( ) );
            }
            break;
        }

        case kepler_ephemeris:
        {
            // Check consistency of type and class.
            std::shared_ptr< KeplerEphemerisSettings > keplerEphemerisSettings =
                    std::dynamic_pointer_cast< KeplerEphemerisSettings >( ephemerisSettings );
            if( keplerEphemerisSettings == nullptr )
            {
                throw std::runtime_error( "Error, expected Kepler ephemeris settings for " + bodyName );
            }
            else
            {
                // Create ephemeris
                ephemeris = std::make_shared< KeplerEphemeris >(
                            keplerEphemerisSettings->getInitialStateInKeplerianElements( ),
                            keplerEphemerisSettings->getEpochOfInitialState( ),
                            keplerEphemerisSettings->getCentralBodyGravitationalParameter( ),
                            keplerEphemerisSettings->getFrameOrigin( ),
                            keplerEphemerisSettings->getFrameOrientation( ),
                            keplerEphemerisSettings->getRootFinderAbsoluteTolerance( ),
                            keplerEphemerisSettings->getRootFinderMaximumNumberOfIterations( ) );
            }
            break;
        }
        case approximate_planet_positions:
        {
            // Check consistency of type and class.
            std::shared_ptr< ApproximatePlanetPositionSettings > approximateEphemerisSettings =
                    std::dynamic_pointer_cast< ApproximatePlanetPositionSettings >(
                        ephemerisSettings );
            if( approximateEphemerisSettings == nullptr )
            {
                throw std::runtime_error(
                            "Error, expected approximate ephemeris settings for body " + bodyName );
            }
            else
            {
                // Create corresponding ephemeris object.
                if( approximateEphemerisSettings->getUseCircularCoplanarApproximation( ) )
                {
                    ephemeris = std::make_shared< ApproximatePlanetPositionsCircularCoplanar >(
                                approximateEphemerisSettings->getBodyIdentifier( ) );
                }
                else
                {
                    ephemeris = std::make_shared< ApproximatePlanetPositions >(
                                approximateEphemerisSettings->getBodyIdentifier( ) );
                }
            }
            break;
        }
        default:
        {
            throw std::runtime_error(
                        "Error, did not recognize ephemeris model settings type " +
                        std::to_string( ephemerisSettings->getEphemerisType( ) ) );
        }
        }
    }
    return ephemeris;

}

//! Function that retrieves the time interval at which an ephemeris can be safely interrogated
std::pair< double, double > getSafeInterpolationInterval( const std::shared_ptr< ephemerides::Ephemeris > ephemerisModel )
{
    // Make default output pair
    std::pair< double, double > safeInterval = std::make_pair(
                std::numeric_limits< double >::lowest( ),  std::numeric_limits< double >::max( ) );

    // Check if model is tabulated, and retrieve safe interval from model
    if( isTabulatedEphemeris( ephemerisModel ) )
    {
        safeInterval = getTabulatedEphemerisSafeInterval( ephemerisModel );
    }
    // Check if model is multi-arc, and retrieve safe intervals from first and last arc.
    else if( std::dynamic_pointer_cast< ephemerides::MultiArcEphemeris >( ephemerisModel ) != nullptr )
    {
        std::shared_ptr< ephemerides::MultiArcEphemeris > multiArcEphemerisModel  =
                std::dynamic_pointer_cast< ephemerides::MultiArcEphemeris >( ephemerisModel );
        safeInterval.first = getSafeInterpolationInterval( multiArcEphemerisModel->getSingleArcEphemerides( ).at( 0 ) ).first;
        safeInterval.second = getSafeInterpolationInterval(
                    multiArcEphemerisModel->getSingleArcEphemerides( ).at(
                        multiArcEphemerisModel->getSingleArcEphemerides( ).size( ) - 1 ) ).second;
    }
    return safeInterval;
}


} // namespace simulation_setup

} // namespace tudat<|MERGE_RESOLUTION|>--- conflicted
+++ resolved
@@ -69,7 +69,6 @@
             }
             else
             {
-<<<<<<< HEAD
                 std::string inputName;
                 inputName = bodyName;
                 if( bodyName == "Mars" ||
@@ -80,12 +79,10 @@
 //                    std::cerr << "Warning, position of " << bodyName << " taken as barycenter of that body's "
 //                              << "planetary system." << std::endl;
                 }
-=======
-
->>>>>>> 3d038cb1
+
                 // Create corresponding ephemeris object.
                 ephemeris = std::make_shared< SpiceEphemeris >(
-                            inputName,
+                            bodyName,
                             directEphemerisSettings->getFrameOrigin( ),
                             directEphemerisSettings->getCorrectForStellarAberration( ),
                             directEphemerisSettings->getCorrectForLightTimeAberration( ),
