--- conflicted
+++ resolved
@@ -186,7 +186,6 @@
         }
         case constant_ephemeris:
         {
-<<<<<<< HEAD
             // Check consistency of type and class.
             boost::shared_ptr< ConstantEphemerisSettings > constantEphemerisSettings =
                     boost::dynamic_pointer_cast< ConstantEphemerisSettings >( ephemerisSettings );
@@ -203,60 +202,27 @@
                             constantEphemerisSettings->getFrameOrientation( ) );
             }
             break;
-=======
-            throw std::runtime_error( "Error, expected constant ephemeris settings for " + bodyName );
-        }
-        else
-        {
-            // Create ephemeris
-            ephemeris = boost::make_shared< ConstantEphemeris >(
-                        boost::lambda::constant( constantEphemerisSettings->getConstantState( ) ),
-                        constantEphemerisSettings->getFrameOrigin( ),
-                        constantEphemerisSettings->getFrameOrientation( ) );
-        }
-        break;
-    }
-    case custom_ephemeris:
-    {
-        // Check consistency of type and class.
-        boost::shared_ptr< CustomEphemerisSettings > customEphemerisSettings =
-                boost::dynamic_pointer_cast< CustomEphemerisSettings >( ephemerisSettings );
-        if( customEphemerisSettings == NULL )
-        {
-            throw std::runtime_error( "Error, expected constant ephemeris settings for " + bodyName );
-        }
-        else
-        {
-            // Create ephemeris
-            ephemeris = boost::make_shared< CustomEphemeris >(
-                        customEphemerisSettings->getCustomStateFunction( ),
-                        customEphemerisSettings->getFrameOrigin( ),
-                        customEphemerisSettings->getFrameOrientation( ) );
-        }
-        break;
-    }
-    case kepler_ephemeris:
-    {
-        // Check consistency of type and class.
-        boost::shared_ptr< KeplerEphemerisSettings > keplerEphemerisSettings =
-                boost::dynamic_pointer_cast< KeplerEphemerisSettings >( ephemerisSettings );
-        if( keplerEphemerisSettings == NULL )
-        {
-            throw std::runtime_error( "Error, expected Kepler ephemeris settings for " + bodyName );
-        }
-        else
-        {
-            // Create ephemeris
-            ephemeris = boost::make_shared< KeplerEphemeris >(
-                        keplerEphemerisSettings->getInitialStateInKeplerianElements( ),
-                        keplerEphemerisSettings->getEpochOfInitialState( ),
-                        keplerEphemerisSettings->getCentralBodyGravitationalParameter( ),
-                        keplerEphemerisSettings->getFrameOrigin( ),
-                        keplerEphemerisSettings->getFrameOrientation( ),
-                        keplerEphemerisSettings->getRootFinderAbsoluteTolerance( ),
-                        keplerEphemerisSettings->getRootFinderMaximumNumberOfIterations( ) );
->>>>>>> 9223d9bc
-        }
+        }
+        case custom_ephemeris:
+        {
+            // Check consistency of type and class.
+            boost::shared_ptr< CustomEphemerisSettings > customEphemerisSettings =
+                    boost::dynamic_pointer_cast< CustomEphemerisSettings >( ephemerisSettings );
+            if( customEphemerisSettings == NULL )
+            {
+                throw std::runtime_error( "Error, expected constant ephemeris settings for " + bodyName );
+            }
+            else
+            {
+                // Create ephemeris
+                ephemeris = boost::make_shared< CustomEphemeris >(
+                            customEphemerisSettings->getCustomStateFunction( ),
+                            customEphemerisSettings->getFrameOrigin( ),
+                            customEphemerisSettings->getFrameOrientation( ) );
+            }
+            break;
+        }
+
         case kepler_ephemeris:
         {
             // Check consistency of type and class.
