/*    Copyright (c) 2010-2018, Delft University of Technology
 *    All rigths reserved
 *
 *    This file is part of the Tudat. Redistribution and use in source and
 *    binary forms, with or without modification, are permitted exclusively
 *    under the terms of the Modified BSD license. You should have received
 *    a copy of the license with this file. If not, please or visit:
 *    http://tudat.tudelft.nl/LICENSE.
 */

#ifndef TUDAT_CREATEROTATIONMODEL_H
#define TUDAT_CREATEROTATIONMODEL_H

#include <Eigen/Core>
#include <Eigen/Geometry>

#include <memory>

#include "Tudat/InputOutput/basicInputOutput.h"
#include "Tudat/SimulationSetup/EnvironmentSetup/body.h"
#include "Tudat/Astrodynamics/Ephemerides/rotationalEphemeris.h"
#include "Tudat/Astrodynamics/BasicAstrodynamics/physicalConstants.h"
#include "Tudat/Astrodynamics/BasicAstrodynamics/unitConversions.h"
#include "Tudat/External/SofaInterface/earthOrientation.h"

namespace tudat
{

namespace simulation_setup
{

//! List of rotation models available in simulations
/*!
 *  List of rotation models available in simulations. Rotation models not defined by this
 *  given enum cannot be used for automatic model setup.
 */
enum RotationModelType
{
    simple_rotation_model,
    spice_rotation_model,
    gcrs_to_itrs_rotation_model,
<<<<<<< HEAD
    planetary_rotation_model
=======
    synchronous_rotation_model
>>>>>>> 3d038cb1
};

//! Class for providing settings for rotation model.
/*!
 *  Class for providing settings for automatic rotation model creation. This class is a
 *  functional (base) class for settings of rotation models that require no information in
 *  addition to their type. Rotation model classes defining requiring additional information
 *  must be created using an object derived from this class.
 */
class RotationModelSettings
{
public:

    //! Constructor, sets type of rotation model.
    /*!
     *  Constructor, sets type of rotation model and base and target frame identifiers.
     *  Settings for rotation models requiring additional information should be defined in a
     *  derived class.
     *  \param rotationType Type of rotation model that is to be created.
     *  \param originalFrame Base frame of rotation model.
     *  \param targetFrame Target frame of rotation model.
     */
    RotationModelSettings( const RotationModelType rotationType,
                           const std::string& originalFrame,
                           const std::string& targetFrame ):
        rotationType_( rotationType ), originalFrame_( originalFrame ),
        targetFrame_( targetFrame ){ }

    //! Destructor.
    virtual ~RotationModelSettings( ){ }

    //! Function to return the type of rotation model that is to be created.
    /*!
     *  Function to return the type of rotation model that is to be created.
     *  \return Type of rotation model that is to be created.
     */
    RotationModelType getRotationType( ){ return rotationType_; }

    //! Function to return the base frame of rotation model.
    /*!
     *  Function to return the base frame of rotation model.
     *  \return Base frame of rotation model.
     */
    std::string getOriginalFrame( ){ return originalFrame_; }

    //! Function to return the target frame of rotation model.
    /*!
     *  Function to return the target frame of rotation model.
     *  \return Target frame of rotation model.
     */
    std::string getTargetFrame( ){ return targetFrame_; }


    //! Function to rese the orientation of the base frame.
    /*!
     * Function to reset the orientation of the base frame.
     * \param originalFrame New base frame orientation
     */
    void resetOriginalFrame( const std::string& originalFrame )
    {
        originalFrame_ = originalFrame;
    }

protected:

    //! Type of rotation model that is to be created.
    RotationModelType rotationType_;

    //! Target frame of rotation model.
    std::string originalFrame_;

    //! Base frame of rotation model.
    std::string targetFrame_;

};

//! RotationModelSettings derived class for defining settings of a simple rotational ephemeris.
class SimpleRotationModelSettings: public RotationModelSettings
{
public:
    //! Constructor,
    /*!
     *  Constructor, sets simple rotational ephemeris properties.
     *  \param originalFrame Base frame of rotation model.
     *  \param targetFrame Target frame of rotation model.
     *  \param initialOrientation Rotation from base to target frame at initialTime.
     *  \param initialTime Time at which initialOrientation represents the instantaneous rotation.
     *  \param rotationRate Rotation rate of body about its local z-axis.
     */
    SimpleRotationModelSettings( const std::string& originalFrame,
                                 const std::string& targetFrame,
                                 const Eigen::Quaterniond& initialOrientation,
                                 const double initialTime,
                                 const double rotationRate ):
        RotationModelSettings( simple_rotation_model, originalFrame, targetFrame ),
        initialOrientation_( initialOrientation ),
        initialTime_( initialTime ), rotationRate_( rotationRate ){ }

    //! Function to return rotation from base to target frame at initialTime.
    /*!
     *  Function to return rotation from base to target frame at initialTime.
     *  \return Rotation from base to target frame at initialTime.
     */
    Eigen::Quaterniond getInitialOrientation( ){ return initialOrientation_; }

    //! Function to return time at which initialOrientation represents the instantaneous rotation.
    /*!
     *  Function to return time at which initialOrientation represents the instantaneous rotation.
     *  \return Time at which initialOrientation represents the instantaneous rotation.
     */
    double getInitialTime( ){ return initialTime_; }

    //! Function to return rotation rate of body about its local z-axis.
    /*!
     *  Function to return rotation rate of body about its local z-axis.
     *  \return Rotation rate of body about its local z-axis.
     */
    double getRotationRate( ){ return rotationRate_; }

private:

    //!  Rotation from base to target frame at initialTime.
    Eigen::Quaterniond initialOrientation_;

    //! Time at which initialOrientation represents the instantaneous rotation.
    double initialTime_;

    //! Rotation rate of body about its local z-axis.
    double rotationRate_;
};

#if USE_SOFA

//! Struct that holds settings for EOP short-period variation
struct EopCorrectionSettings
{
    //! Constructor
    /*!
     *  Constructor
     *  \param conversionFactor Conversion factor to be used for amplitudes to multiply input values, typically for unit
     *  conversion purposes.
     *  \param minimumAmplitude Minimum amplitude that is read from files and considered in calculations.
     *  \param amplitudesFiles List of files with amplitudes for corrections
     *  \param argumentMultipliersFile Fundamental argument multiplier for corrections
     */
    EopCorrectionSettings(
            const double conversionFactor,
            const double minimumAmplitude,
            const std::vector< std::string >& amplitudesFiles,
            const std::vector< std::string >& argumentMultipliersFile ):
        conversionFactor_( conversionFactor ), minimumAmplitude_( minimumAmplitude ),
        amplitudesFiles_( amplitudesFiles ), argumentMultipliersFile_( argumentMultipliersFile ){ }

    //! Conversion factor to be used for amplitudes to multiply input values
    double conversionFactor_;

    //! Minimum amplitude that is read from files and considered in calculations.
    double minimumAmplitude_;

    //! List of files with amplitudes for corrections
    std::vector< std::string > amplitudesFiles_;

    //! Fundamental argument multiplier for corrections
    std::vector< std::string > argumentMultipliersFile_;
};

//! Settings for creating a GCRS<->ITRS rotation model
class GcrsToItrsRotationModelSettings: public RotationModelSettings
{
public:

    //! Constructor
    /*!
     * \param baseFrameName Name of base frame (typically GCRS, which is default)
     * \param timeScale Time scale in which input to the rotation model class is provided, default TDB
     * \param nutationTheory IAU precession-nutation theory that is to be used.
     * \param eopFile Name of EOP file that is to be used
     * \param eopFileFormat Identifier for file format that is provided
     * \param ut1CorrectionSettings Settings for short-period UT1-UTC variations
     * \param polarMotionCorrectionSettings Settings for short-period polar motion variations
     */
    GcrsToItrsRotationModelSettings(
            const basic_astrodynamics::IAUConventions nutationTheory = basic_astrodynamics::iau_2006,
            const std::string baseFrameName = "GCRS",
            const std::string& eopFile = input_output::getEarthOrientationDataFilesPath( ) + "eopc04_08_IAU2000.62-now.txt",
            const basic_astrodynamics::TimeScales inputTimeScale = basic_astrodynamics::tdb_scale,
            const std::shared_ptr< EopCorrectionSettings > ut1CorrectionSettings =
            std::make_shared< EopCorrectionSettings >(
                1.0E-6, 0.0, std::vector< std::string >{
                    input_output::getEarthOrientationDataFilesPath( ) + "utcLibrationAmplitudes.txt",
                    input_output::getEarthOrientationDataFilesPath( ) + "utcOceanTidesAmplitudes.txt" },
                std::vector< std::string >{
                    input_output::getEarthOrientationDataFilesPath( ) +
                    "utcLibrationFundamentalArgumentMultipliers.txt",
                    input_output::getEarthOrientationDataFilesPath( ) +
                    "utcOceanTidesFundamentalArgumentMultipliers.txt" } ),
            const std::shared_ptr< EopCorrectionSettings > polarMotionCorrectionSettings =
            std::make_shared< EopCorrectionSettings >(
                unit_conversions::convertArcSecondsToRadians< double >( 1.0E-6 ), 0.0, std::vector< std::string >{
                    input_output::getEarthOrientationDataFilesPath( ) +
                    "polarMotionLibrationAmplitudesQuasiDiurnalOnly.txt",
                    input_output::getEarthOrientationDataFilesPath( ) +
                    "polarMotionOceanTidesAmplitudes.txt", },
                std::vector< std::string >{
                    input_output::getEarthOrientationDataFilesPath( ) +
                    "polarMotionLibrationFundamentalArgumentMultipliersQuasiDiurnalOnly.txt",
                    input_output::getEarthOrientationDataFilesPath( ) +
                    "polarMotionOceanTidesFundamentalArgumentMultipliers.txt" } ) ):
        RotationModelSettings( gcrs_to_itrs_rotation_model, baseFrameName, "ITRS" ),
        inputTimeScale_( inputTimeScale ), nutationTheory_( nutationTheory ), eopFile_( eopFile ),
        eopFileFormat_( "C04" ), ut1CorrectionSettings_( ut1CorrectionSettings ),
        polarMotionCorrectionSettings_( polarMotionCorrectionSettings ){ }

    //! Destructor
    ~GcrsToItrsRotationModelSettings( ){ }

    //! Function to retrieve the time scale in which input to the rotation model class is provided
    /*!
     * Function to retrieve the time scale in which input to the rotation model class is provided
     * \return Time scale in which input to the rotation model class is provided
     */
    basic_astrodynamics::TimeScales getInputTimeScale( )
    {
        return inputTimeScale_;
    }
    //! Function to retrieve the IAU precession-nutation theory that is to be used
    /*!
     * Function to retrieve the IAU precession-nutation theory that is to be used
     * \return IAU precession-nutation theory that is to be used
     */
    basic_astrodynamics::IAUConventions getNutationTheory( )
    {
        return nutationTheory_;
    }

    //! Function to retrieve the name of EOP file that is to be used
    /*!
     * Function to retrieve the name of EOP file that is to be used
     * \return Name of EOP file that is to be used
     */
    std::string getEopFile( )
    {
        return eopFile_;
    }

    //! Function to retrieve the identifier for file format that is provided
    /*!
     * Function to retrieve the identifier for file format that is provided
     * \return Identifier for file format that is provided
     */
    std::string getEopFileFormat( )
    {
        return eopFileFormat_;
    }

    //! Function to retrieve the settings for short-period UT1-UTC variations
    /*!
     * Function to retrieve the settings for short-period UT1-UTC variations
     * \return Settings for short-period UT1-UTC variations
     */
    std::shared_ptr< EopCorrectionSettings > getUt1CorrectionSettings( )
    {
        return ut1CorrectionSettings_;
    }

    //! Function to retrieve the settings for short-period polar motion variations
    /*!
     * Function to retrieve the Settings for short-period polar motion variations
     * \return settings for short-period polar motion variations
     */
    std::shared_ptr< EopCorrectionSettings > getPolarMotionCorrectionSettings( )
    {
        return polarMotionCorrectionSettings_;
    }

private:

    //! Time scale in which input to the rotation model class is provided
    basic_astrodynamics::TimeScales inputTimeScale_;

    //! IAU precession-nutation theory that is to be used
    basic_astrodynamics::IAUConventions nutationTheory_;

    //! Name of EOP file that is to be used
    std::string eopFile_;

    //! Identifier for file format that is provided
    std::string eopFileFormat_;

    //! Settings for short-period UT1-UTC variations
    std::shared_ptr< EopCorrectionSettings > ut1CorrectionSettings_;

    //! Settings for short-period polar motion variations
    std::shared_ptr< EopCorrectionSettings > polarMotionCorrectionSettings_;

};
#endif

<<<<<<< HEAD
class PlanetaryRotationModelSettings: public RotationModelSettings
    {
    public:
        PlanetaryRotationModelSettings( const double angleN,
                                       const double angleJ,
                                       const double anglePsiAtEpoch,
                                       const double anglePsiRateAtEpoch,
                                       const double angleIAtEpoch,
                                       const double angleIRateAtEpoch,
                                       const double anglePhiAtEpoch,
                                       const double anglePhiRateAtEpoch,
                                       const double coreFactor,
                                       const double freeCoreNutationRate,
                                       const std::string originalFrame,
                                       const std::string targetFrame,
                                       const std::string centralBody,
                                       const double initialTime,
                                       const double finalTime,
                                       const double timeStep = 150.0,
                                       const std::map< double, std::pair< double, double > > meanMotionDirectNutationCorrections =
                                       ( std::map< double, std::pair< double, double > >( ) ),
                                       std::vector< std::map< double, std::pair< double, double > > > meanMotionTimeDependentPhaseNutationCorrections =
                                       ( std::vector< std::map< double, std::pair< double, double > > > ( ) ),
                                       std::vector< std::function< double( const double ) > > timeDependentPhaseCorrectionFunctions =
                                       ( std::vector< std::function< double( const double ) > >( ) ),
                                       const std::map< double, std::pair< double, double > > rotationRateCorrections =
                                       ( std::map< double, std::pair< double, double > >( ) ),
                                       const std::map< double, std::pair< double, double > > xPolarMotionCoefficients =
                                       ( std::map< double, std::pair< double, double > >( ) ),
                                       const std::map< double, std::pair< double, double > > yPolarMotionCoefficients =
                                       ( std::map< double, std::pair< double, double > >( ) ) ):

            RotationModelSettings( planetary_rotation_model, originalFrame, targetFrame ),
            angleN_( angleN ), angleJ_( angleJ ), anglePsiAtEpoch_( anglePsiAtEpoch ), anglePsiRateAtEpoch_( anglePsiRateAtEpoch ),
            angleIAtEpoch_( angleIAtEpoch ), angleIRateAtEpoch_( angleIRateAtEpoch ), anglePhiAtEpoch_( anglePhiAtEpoch ),
            anglePhiRateAtEpoch_( anglePhiRateAtEpoch ), coreFactor_( coreFactor ), freeCoreNutationRate_( freeCoreNutationRate ),
            meanMotionDirectNutationCorrections_( meanMotionDirectNutationCorrections ),
            meanMotionTimeDependentPhaseNutationCorrections_( meanMotionTimeDependentPhaseNutationCorrections ),
            timeDependentPhaseCorrectionFunctions_( timeDependentPhaseCorrectionFunctions ),
            rotationRateCorrections_( rotationRateCorrections ),
            xPolarMotionCoefficients_( xPolarMotionCoefficients ), yPolarMotionCoefficients_( yPolarMotionCoefficients ),
            centralBody_( centralBody ), initialTime_( initialTime ), finalTime_( finalTime ), timeStep_( timeStep ){ }

        void updateAnglesAtEpoch( Eigen::Vector3d anglesAtEpoch )
        {
            anglePsiAtEpoch_ = anglesAtEpoch.x( );
            angleIAtEpoch_ = anglesAtEpoch.y( );
            anglePhiAtEpoch_ = anglesAtEpoch.z( );
        }

        double getAngleN( )
        {
            return angleN_;
        }

        double getAngleJ( )
        {
            return angleJ_;
        }

        double getAnglePsiAtEpoch( )
        {
            return anglePsiAtEpoch_;
        }
        double getAnglePsiRateAtEpoch( )
        {
            return anglePsiRateAtEpoch_;
        }

        double getAngleIAtEpoch( )
        {
            return angleIAtEpoch_;
        }

        double getAngleIRateAtEpoch( )
        {
            return angleIRateAtEpoch_;
        }

        double getAnglePhiAtEpoch( )
        {
            return anglePhiAtEpoch_;
        }

        double getAnglePhiRateAtEpoch( )
        {
            return anglePhiRateAtEpoch_;
        }

        double getCoreFactor()
        {
            return coreFactor_;
        }

        double getFreeCoreNutationRate()
        {
            return freeCoreNutationRate_;
        }

        std::map< double, std::pair< double, double > > getMeanMotionDirectNutationCorrections( )
        {
            return meanMotionDirectNutationCorrections_;
        }

        std::vector< std::map< double, std::pair< double, double > > > getMeanMotionTimeDependentPhaseNutationCorrections( )
        {
            return meanMotionTimeDependentPhaseNutationCorrections_;
        }

        std::vector< std::function< double( const double ) > > getTimeDependentPhaseCorrectionFunctions( )
        {
            return timeDependentPhaseCorrectionFunctions_;
        }

        std::map< double, std::pair< double, double > > getRotationRateCorrections( )
        {
            return rotationRateCorrections_;
        }

        std::map< double, std::pair< double, double > > getxPolarMotionCoefficients( )
        {
            return xPolarMotionCoefficients_;
        }

        std::map< double, std::pair< double, double > > getyPolarMotionCoefficients( )
        {
            return yPolarMotionCoefficients_;
        }

        double getInitialTime( )
        {
            return initialTime_;
        }

        double getFinalTime( )
        {
            return finalTime_;
        }

        double getTimeStep( )
        {
            return timeStep_;
        }

        std::string getCentralBody( )
        {
            return centralBody_;
        }

        void setPeriodTermsToZero( )
        {
            meanMotionDirectNutationCorrections_.clear( );
            meanMotionTimeDependentPhaseNutationCorrections_.clear( );
            timeDependentPhaseCorrectionFunctions_.clear( );
            rotationRateCorrections_.clear( );
            xPolarMotionCoefficients_.clear( );
            yPolarMotionCoefficients_.clear( );
        }

        void setPeriodTerms( std::map< double, std::pair< double, double > > meanMotionDirectNutationCorrections,
                             std::vector< std::map< double, std::pair< double, double > > > meanMotionTimeDependentPhaseNutationCorrection,
                             std::map< double, std::pair< double, double > > rotationRateCorrections,
                             std::map< double, std::pair< double, double > > xPolarMotionCoefficients,
                             std::map< double, std::pair< double, double > > yPolarMotionCoefficients)
        {
            meanMotionDirectNutationCorrections_ = meanMotionDirectNutationCorrections;
            meanMotionTimeDependentPhaseNutationCorrections_ = meanMotionTimeDependentPhaseNutationCorrection;
            rotationRateCorrections_ = rotationRateCorrections;
            xPolarMotionCoefficients_ = xPolarMotionCoefficients;
            yPolarMotionCoefficients_ = yPolarMotionCoefficients;
        }

        void setCoreFactorAndFreeCoreNutation ( double coreFactor, double freeCoreNutationRate )
        {
            coreFactor_ = coreFactor;
            freeCoreNutationRate_ = freeCoreNutationRate;
        }

    private:
        double angleN_;
        double angleJ_;
        double anglePsiAtEpoch_;
        double anglePsiRateAtEpoch_;
        double angleIAtEpoch_;
        double angleIRateAtEpoch_;
        double anglePhiAtEpoch_;
        double anglePhiRateAtEpoch_;
        double coreFactor_;
        double freeCoreNutationRate_;
        std::map< double, std::pair< double, double > > meanMotionDirectNutationCorrections_;
        std::vector< std::map< double, std::pair< double, double > > > meanMotionTimeDependentPhaseNutationCorrections_;
        std::vector< std::function< double( const double ) > > timeDependentPhaseCorrectionFunctions_;
        std::map< double, std::pair< double, double > > rotationRateCorrections_;
        std::map< double, std::pair< double, double > > xPolarMotionCoefficients_;
        std::map< double, std::pair< double, double > > yPolarMotionCoefficients_;

        std::string centralBody_;

        double initialTime_;
        double finalTime_;
        double timeStep_;
    };
=======
//! RotationModelSettings derived class for defining settings of a synchronous rotational ephemeris (body-fixed x-axis always
//! pointing to central body; z-axis along r x v (with r and v the position and velocity w.r.t. central body)
class SynchronousRotationModelSettings: public RotationModelSettings
{
public:

    //! Constructor
    /*!
     * Constructor
     * \param centralBodyName Name of central body to which this body is locked.
     * \param baseFrameOrientation Base frame of rotation model.
     * \param targetFrameOrientation Target frame of rotation model.
     */
    SynchronousRotationModelSettings(
            const std::string& centralBodyName,
            const std::string& baseFrameOrientation,
            const std::string& targetFrameOrientation ):
        RotationModelSettings( synchronous_rotation_model, baseFrameOrientation, targetFrameOrientation ),
        centralBodyName_( centralBodyName ){ }

    //! Function to retrieve name of central body to which this body is locked.
    /*!
     * Function to retrieve name of central body to which this body is locked.
     * \return  Name of central body to which this body is locked.
     */
    std::string getCentralBodyName( )
    {
        return centralBodyName_;
    }

private:

    //!  Name of central body to which this body is locked.
    std::string centralBodyName_;
};

//! Function to retrieve a state from one of two functions
/*!
 *  Function to retrieve a state from one of two functions, typically from an Ephemeris or a Body object.
 *  \param currentTime Time at which state function is to be evaluated
 *  \param useFirstFunctionFirst Boolena defining whether stateFunction1 or stateFunction2 is used
 *  \param stateFunction1 First function returning state as function of time
 *  \param stateFunction2 Second function returning state as function of time
 *  \return
 */
Eigen::Vector6d getStateFromSelectedStateFunction(
        const double currentTime,
        const bool useFirstFunction,
        const std::function< Eigen::Vector6d( const double ) > stateFunction1,
        const std::function< Eigen::Vector6d( const double ) > stateFunction2 );

//! Function to create a state function for a body, valid both during propagation, and outside propagation
/*!
 * Function to create a state function for a body, valid both during propagation, and outside propagation
 * \param bodyMap List of body objects
 * \param orbitingBody Body for which state function is to be created
 * \param centralBody Central body w.r.t. which state function is to be created
 * \return Required state function
 */
std::function< Eigen::Vector6d( const double, bool ) > createRelativeStateFunction(
        const NamedBodyMap& bodyMap,
        const std::string orbitingBody,
        const std::string centralBody );
>>>>>>> 3d038cb1

//! Function to create a rotation model.
/*!
 *  Function to create a rotation model based on model-specific settings for the rotation.
 *  \param rotationModelSettings Settings for the rotation model that is to be created, defined
 *  a pointer to an object of class (derived from) RotationSettings.
 *  \param body Name of the body for which the rotation model is to be created.
 *  \return Rotation model created according to settings in rotationModelSettings.
 */
std::shared_ptr< ephemerides::RotationalEphemeris > createRotationModel(
        const std::shared_ptr< RotationModelSettings > rotationModelSettings,
        const std::string& body,
        const NamedBodyMap& bodyMap = NamedBodyMap( ) );

} // namespace simulation_setup

} // namespace tudat

#endif // TUDAT_CREATEROTATIONMODEL_H<|MERGE_RESOLUTION|>--- conflicted
+++ resolved
@@ -39,11 +39,8 @@
     simple_rotation_model,
     spice_rotation_model,
     gcrs_to_itrs_rotation_model,
-<<<<<<< HEAD
     planetary_rotation_model
-=======
     synchronous_rotation_model
->>>>>>> 3d038cb1
 };
 
 //! Class for providing settings for rotation model.
@@ -342,210 +339,209 @@
 };
 #endif
 
-<<<<<<< HEAD
 class PlanetaryRotationModelSettings: public RotationModelSettings
-    {
-    public:
-        PlanetaryRotationModelSettings( const double angleN,
-                                       const double angleJ,
-                                       const double anglePsiAtEpoch,
-                                       const double anglePsiRateAtEpoch,
-                                       const double angleIAtEpoch,
-                                       const double angleIRateAtEpoch,
-                                       const double anglePhiAtEpoch,
-                                       const double anglePhiRateAtEpoch,
-                                       const double coreFactor,
-                                       const double freeCoreNutationRate,
-                                       const std::string originalFrame,
-                                       const std::string targetFrame,
-                                       const std::string centralBody,
-                                       const double initialTime,
-                                       const double finalTime,
-                                       const double timeStep = 150.0,
-                                       const std::map< double, std::pair< double, double > > meanMotionDirectNutationCorrections =
-                                       ( std::map< double, std::pair< double, double > >( ) ),
-                                       std::vector< std::map< double, std::pair< double, double > > > meanMotionTimeDependentPhaseNutationCorrections =
-                                       ( std::vector< std::map< double, std::pair< double, double > > > ( ) ),
-                                       std::vector< std::function< double( const double ) > > timeDependentPhaseCorrectionFunctions =
-                                       ( std::vector< std::function< double( const double ) > >( ) ),
-                                       const std::map< double, std::pair< double, double > > rotationRateCorrections =
-                                       ( std::map< double, std::pair< double, double > >( ) ),
-                                       const std::map< double, std::pair< double, double > > xPolarMotionCoefficients =
-                                       ( std::map< double, std::pair< double, double > >( ) ),
-                                       const std::map< double, std::pair< double, double > > yPolarMotionCoefficients =
-                                       ( std::map< double, std::pair< double, double > >( ) ) ):
-
-            RotationModelSettings( planetary_rotation_model, originalFrame, targetFrame ),
-            angleN_( angleN ), angleJ_( angleJ ), anglePsiAtEpoch_( anglePsiAtEpoch ), anglePsiRateAtEpoch_( anglePsiRateAtEpoch ),
-            angleIAtEpoch_( angleIAtEpoch ), angleIRateAtEpoch_( angleIRateAtEpoch ), anglePhiAtEpoch_( anglePhiAtEpoch ),
-            anglePhiRateAtEpoch_( anglePhiRateAtEpoch ), coreFactor_( coreFactor ), freeCoreNutationRate_( freeCoreNutationRate ),
-            meanMotionDirectNutationCorrections_( meanMotionDirectNutationCorrections ),
-            meanMotionTimeDependentPhaseNutationCorrections_( meanMotionTimeDependentPhaseNutationCorrections ),
-            timeDependentPhaseCorrectionFunctions_( timeDependentPhaseCorrectionFunctions ),
-            rotationRateCorrections_( rotationRateCorrections ),
-            xPolarMotionCoefficients_( xPolarMotionCoefficients ), yPolarMotionCoefficients_( yPolarMotionCoefficients ),
-            centralBody_( centralBody ), initialTime_( initialTime ), finalTime_( finalTime ), timeStep_( timeStep ){ }
-
-        void updateAnglesAtEpoch( Eigen::Vector3d anglesAtEpoch )
-        {
-            anglePsiAtEpoch_ = anglesAtEpoch.x( );
-            angleIAtEpoch_ = anglesAtEpoch.y( );
-            anglePhiAtEpoch_ = anglesAtEpoch.z( );
-        }
-
-        double getAngleN( )
-        {
-            return angleN_;
-        }
-
-        double getAngleJ( )
-        {
-            return angleJ_;
-        }
-
-        double getAnglePsiAtEpoch( )
-        {
-            return anglePsiAtEpoch_;
-        }
-        double getAnglePsiRateAtEpoch( )
-        {
-            return anglePsiRateAtEpoch_;
-        }
-
-        double getAngleIAtEpoch( )
-        {
-            return angleIAtEpoch_;
-        }
-
-        double getAngleIRateAtEpoch( )
-        {
-            return angleIRateAtEpoch_;
-        }
-
-        double getAnglePhiAtEpoch( )
-        {
-            return anglePhiAtEpoch_;
-        }
-
-        double getAnglePhiRateAtEpoch( )
-        {
-            return anglePhiRateAtEpoch_;
-        }
-
-        double getCoreFactor()
-        {
-            return coreFactor_;
-        }
-
-        double getFreeCoreNutationRate()
-        {
-            return freeCoreNutationRate_;
-        }
-
-        std::map< double, std::pair< double, double > > getMeanMotionDirectNutationCorrections( )
-        {
-            return meanMotionDirectNutationCorrections_;
-        }
-
-        std::vector< std::map< double, std::pair< double, double > > > getMeanMotionTimeDependentPhaseNutationCorrections( )
-        {
-            return meanMotionTimeDependentPhaseNutationCorrections_;
-        }
-
-        std::vector< std::function< double( const double ) > > getTimeDependentPhaseCorrectionFunctions( )
-        {
-            return timeDependentPhaseCorrectionFunctions_;
-        }
-
-        std::map< double, std::pair< double, double > > getRotationRateCorrections( )
-        {
-            return rotationRateCorrections_;
-        }
-
-        std::map< double, std::pair< double, double > > getxPolarMotionCoefficients( )
-        {
-            return xPolarMotionCoefficients_;
-        }
-
-        std::map< double, std::pair< double, double > > getyPolarMotionCoefficients( )
-        {
-            return yPolarMotionCoefficients_;
-        }
-
-        double getInitialTime( )
-        {
-            return initialTime_;
-        }
-
-        double getFinalTime( )
-        {
-            return finalTime_;
-        }
-
-        double getTimeStep( )
-        {
-            return timeStep_;
-        }
-
-        std::string getCentralBody( )
-        {
-            return centralBody_;
-        }
-
-        void setPeriodTermsToZero( )
-        {
-            meanMotionDirectNutationCorrections_.clear( );
-            meanMotionTimeDependentPhaseNutationCorrections_.clear( );
-            timeDependentPhaseCorrectionFunctions_.clear( );
-            rotationRateCorrections_.clear( );
-            xPolarMotionCoefficients_.clear( );
-            yPolarMotionCoefficients_.clear( );
-        }
-
-        void setPeriodTerms( std::map< double, std::pair< double, double > > meanMotionDirectNutationCorrections,
-                             std::vector< std::map< double, std::pair< double, double > > > meanMotionTimeDependentPhaseNutationCorrection,
-                             std::map< double, std::pair< double, double > > rotationRateCorrections,
-                             std::map< double, std::pair< double, double > > xPolarMotionCoefficients,
-                             std::map< double, std::pair< double, double > > yPolarMotionCoefficients)
-        {
-            meanMotionDirectNutationCorrections_ = meanMotionDirectNutationCorrections;
-            meanMotionTimeDependentPhaseNutationCorrections_ = meanMotionTimeDependentPhaseNutationCorrection;
-            rotationRateCorrections_ = rotationRateCorrections;
-            xPolarMotionCoefficients_ = xPolarMotionCoefficients;
-            yPolarMotionCoefficients_ = yPolarMotionCoefficients;
-        }
-
-        void setCoreFactorAndFreeCoreNutation ( double coreFactor, double freeCoreNutationRate )
-        {
-            coreFactor_ = coreFactor;
-            freeCoreNutationRate_ = freeCoreNutationRate;
-        }
-
-    private:
-        double angleN_;
-        double angleJ_;
-        double anglePsiAtEpoch_;
-        double anglePsiRateAtEpoch_;
-        double angleIAtEpoch_;
-        double angleIRateAtEpoch_;
-        double anglePhiAtEpoch_;
-        double anglePhiRateAtEpoch_;
-        double coreFactor_;
-        double freeCoreNutationRate_;
-        std::map< double, std::pair< double, double > > meanMotionDirectNutationCorrections_;
-        std::vector< std::map< double, std::pair< double, double > > > meanMotionTimeDependentPhaseNutationCorrections_;
-        std::vector< std::function< double( const double ) > > timeDependentPhaseCorrectionFunctions_;
-        std::map< double, std::pair< double, double > > rotationRateCorrections_;
-        std::map< double, std::pair< double, double > > xPolarMotionCoefficients_;
-        std::map< double, std::pair< double, double > > yPolarMotionCoefficients_;
-
-        std::string centralBody_;
-
-        double initialTime_;
-        double finalTime_;
-        double timeStep_;
-    };
-=======
+{
+public:
+    PlanetaryRotationModelSettings( const double angleN,
+                                    const double angleJ,
+                                    const double anglePsiAtEpoch,
+                                    const double anglePsiRateAtEpoch,
+                                    const double angleIAtEpoch,
+                                    const double angleIRateAtEpoch,
+                                    const double anglePhiAtEpoch,
+                                    const double anglePhiRateAtEpoch,
+                                    const double coreFactor,
+                                    const double freeCoreNutationRate,
+                                    const std::string originalFrame,
+                                    const std::string targetFrame,
+                                    const std::string centralBody,
+                                    const double initialTime,
+                                    const double finalTime,
+                                    const double timeStep = 150.0,
+                                    const std::map< double, std::pair< double, double > > meanMotionDirectNutationCorrections =
+            ( std::map< double, std::pair< double, double > >( ) ),
+                                    std::vector< std::map< double, std::pair< double, double > > > meanMotionTimeDependentPhaseNutationCorrections =
+            ( std::vector< std::map< double, std::pair< double, double > > > ( ) ),
+                                    std::vector< std::function< double( const double ) > > timeDependentPhaseCorrectionFunctions =
+            ( std::vector< std::function< double( const double ) > >( ) ),
+                                    const std::map< double, std::pair< double, double > > rotationRateCorrections =
+            ( std::map< double, std::pair< double, double > >( ) ),
+                                    const std::map< double, std::pair< double, double > > xPolarMotionCoefficients =
+            ( std::map< double, std::pair< double, double > >( ) ),
+                                    const std::map< double, std::pair< double, double > > yPolarMotionCoefficients =
+            ( std::map< double, std::pair< double, double > >( ) ) ):
+
+        RotationModelSettings( planetary_rotation_model, originalFrame, targetFrame ),
+        angleN_( angleN ), angleJ_( angleJ ), anglePsiAtEpoch_( anglePsiAtEpoch ), anglePsiRateAtEpoch_( anglePsiRateAtEpoch ),
+        angleIAtEpoch_( angleIAtEpoch ), angleIRateAtEpoch_( angleIRateAtEpoch ), anglePhiAtEpoch_( anglePhiAtEpoch ),
+        anglePhiRateAtEpoch_( anglePhiRateAtEpoch ), coreFactor_( coreFactor ), freeCoreNutationRate_( freeCoreNutationRate ),
+        meanMotionDirectNutationCorrections_( meanMotionDirectNutationCorrections ),
+        meanMotionTimeDependentPhaseNutationCorrections_( meanMotionTimeDependentPhaseNutationCorrections ),
+        timeDependentPhaseCorrectionFunctions_( timeDependentPhaseCorrectionFunctions ),
+        rotationRateCorrections_( rotationRateCorrections ),
+        xPolarMotionCoefficients_( xPolarMotionCoefficients ), yPolarMotionCoefficients_( yPolarMotionCoefficients ),
+        centralBody_( centralBody ), initialTime_( initialTime ), finalTime_( finalTime ), timeStep_( timeStep ){ }
+
+    void updateAnglesAtEpoch( Eigen::Vector3d anglesAtEpoch )
+    {
+        anglePsiAtEpoch_ = anglesAtEpoch.x( );
+        angleIAtEpoch_ = anglesAtEpoch.y( );
+        anglePhiAtEpoch_ = anglesAtEpoch.z( );
+    }
+
+    double getAngleN( )
+    {
+        return angleN_;
+    }
+
+    double getAngleJ( )
+    {
+        return angleJ_;
+    }
+
+    double getAnglePsiAtEpoch( )
+    {
+        return anglePsiAtEpoch_;
+    }
+    double getAnglePsiRateAtEpoch( )
+    {
+        return anglePsiRateAtEpoch_;
+    }
+
+    double getAngleIAtEpoch( )
+    {
+        return angleIAtEpoch_;
+    }
+
+    double getAngleIRateAtEpoch( )
+    {
+        return angleIRateAtEpoch_;
+    }
+
+    double getAnglePhiAtEpoch( )
+    {
+        return anglePhiAtEpoch_;
+    }
+
+    double getAnglePhiRateAtEpoch( )
+    {
+        return anglePhiRateAtEpoch_;
+    }
+
+    double getCoreFactor()
+    {
+        return coreFactor_;
+    }
+
+    double getFreeCoreNutationRate()
+    {
+        return freeCoreNutationRate_;
+    }
+
+    std::map< double, std::pair< double, double > > getMeanMotionDirectNutationCorrections( )
+    {
+        return meanMotionDirectNutationCorrections_;
+    }
+
+    std::vector< std::map< double, std::pair< double, double > > > getMeanMotionTimeDependentPhaseNutationCorrections( )
+    {
+        return meanMotionTimeDependentPhaseNutationCorrections_;
+    }
+
+    std::vector< std::function< double( const double ) > > getTimeDependentPhaseCorrectionFunctions( )
+    {
+        return timeDependentPhaseCorrectionFunctions_;
+    }
+
+    std::map< double, std::pair< double, double > > getRotationRateCorrections( )
+    {
+        return rotationRateCorrections_;
+    }
+
+    std::map< double, std::pair< double, double > > getxPolarMotionCoefficients( )
+    {
+        return xPolarMotionCoefficients_;
+    }
+
+    std::map< double, std::pair< double, double > > getyPolarMotionCoefficients( )
+    {
+        return yPolarMotionCoefficients_;
+    }
+
+    double getInitialTime( )
+    {
+        return initialTime_;
+    }
+
+    double getFinalTime( )
+    {
+        return finalTime_;
+    }
+
+    double getTimeStep( )
+    {
+        return timeStep_;
+    }
+
+    std::string getCentralBody( )
+    {
+        return centralBody_;
+    }
+
+    void setPeriodTermsToZero( )
+    {
+        meanMotionDirectNutationCorrections_.clear( );
+        meanMotionTimeDependentPhaseNutationCorrections_.clear( );
+        timeDependentPhaseCorrectionFunctions_.clear( );
+        rotationRateCorrections_.clear( );
+        xPolarMotionCoefficients_.clear( );
+        yPolarMotionCoefficients_.clear( );
+    }
+
+    void setPeriodTerms( std::map< double, std::pair< double, double > > meanMotionDirectNutationCorrections,
+                         std::vector< std::map< double, std::pair< double, double > > > meanMotionTimeDependentPhaseNutationCorrection,
+                         std::map< double, std::pair< double, double > > rotationRateCorrections,
+                         std::map< double, std::pair< double, double > > xPolarMotionCoefficients,
+                         std::map< double, std::pair< double, double > > yPolarMotionCoefficients)
+    {
+        meanMotionDirectNutationCorrections_ = meanMotionDirectNutationCorrections;
+        meanMotionTimeDependentPhaseNutationCorrections_ = meanMotionTimeDependentPhaseNutationCorrection;
+        rotationRateCorrections_ = rotationRateCorrections;
+        xPolarMotionCoefficients_ = xPolarMotionCoefficients;
+        yPolarMotionCoefficients_ = yPolarMotionCoefficients;
+    }
+
+    void setCoreFactorAndFreeCoreNutation ( double coreFactor, double freeCoreNutationRate )
+    {
+        coreFactor_ = coreFactor;
+        freeCoreNutationRate_ = freeCoreNutationRate;
+    }
+
+private:
+    double angleN_;
+    double angleJ_;
+    double anglePsiAtEpoch_;
+    double anglePsiRateAtEpoch_;
+    double angleIAtEpoch_;
+    double angleIRateAtEpoch_;
+    double anglePhiAtEpoch_;
+    double anglePhiRateAtEpoch_;
+    double coreFactor_;
+    double freeCoreNutationRate_;
+    std::map< double, std::pair< double, double > > meanMotionDirectNutationCorrections_;
+    std::vector< std::map< double, std::pair< double, double > > > meanMotionTimeDependentPhaseNutationCorrections_;
+    std::vector< std::function< double( const double ) > > timeDependentPhaseCorrectionFunctions_;
+    std::map< double, std::pair< double, double > > rotationRateCorrections_;
+    std::map< double, std::pair< double, double > > xPolarMotionCoefficients_;
+    std::map< double, std::pair< double, double > > yPolarMotionCoefficients_;
+
+    std::string centralBody_;
+
+    double initialTime_;
+    double finalTime_;
+    double timeStep_;
+};
+
 //! RotationModelSettings derived class for defining settings of a synchronous rotational ephemeris (body-fixed x-axis always
 //! pointing to central body; z-axis along r x v (with r and v the position and velocity w.r.t. central body)
 class SynchronousRotationModelSettings: public RotationModelSettings
@@ -609,7 +605,6 @@
         const NamedBodyMap& bodyMap,
         const std::string orbitingBody,
         const std::string centralBody );
->>>>>>> 3d038cb1
 
 //! Function to create a rotation model.
 /*!
