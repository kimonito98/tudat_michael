/*    Copyright (c) 2010-2018, Delft University of Technology
 *    All rigths reserved
 *
 *    This file is part of the Tudat. Redistribution and use in source and
 *    binary forms, with or without modification, are permitted exclusively
 *    under the terms of the Modified BSD license. You should have received
 *    a copy of the license with this file. If not, please or visit:
 *    http://tudat.tudelft.nl/LICENSE.
 */

#ifndef TUDAT_CREATEPOSITIONPARTIALS_H
#define TUDAT_CREATEPOSITIONPARTIALS_H

#include <vector>
#include <map>

#include <memory>

#include <Eigen/Core>

#include "Tudat/SimulationSetup/EnvironmentSetup/body.h"
#include "Tudat/Astrodynamics/ObservationModels/linkTypeDefs.h"
#include "Tudat/Astrodynamics/OrbitDetermination/EstimatableParameters/estimatableParameter.h"
#include "Tudat/Astrodynamics/OrbitDetermination/EstimatableParameters/initialTranslationalState.h"
#include "Tudat/Astrodynamics/OrbitDetermination/ObservationPartials/rotationMatrixPartial.h"
#include "Tudat/Astrodynamics/OrbitDetermination/ObservationPartials/positionPartials.h"


namespace tudat
{

namespace observation_partials
{

//! Function to return partial(s) of position of reference point w.r.t state of a single body.
/*!
 *  Function to return partial(s) of position of reference point w.r.t state of a single body. A set of link ends and the
 *  name  of the body wrt the position of which the partials are to be created. A map is returned, with the LinkEndType as
 *  key and  pointer to position partial as value. An entry for the map is created for each link end which corresponds to
 *  the body wrt the position of which the partial is to be taken.
 *  \param linkEnds Set of link ends, for each entry of this map, it is checked whether the body corresponds to the
 *  requested body and, if so, a partial object is created.
 *  \param bodyMap Map of body objects, used in the creation of the partials.
 *  \param bodyToEstimate Name of body wrt the position of which partials are to be created.
 *  \return Map of position partial objects, one entry for each link end corresponding to the bodyToEstimate.
 */
std::map< observation_models::LinkEndType, std::shared_ptr< CartesianStatePartial > > createCartesianStatePartialsWrtBodyState(
        const observation_models::LinkEnds& linkEnds,
        const simulation_setup::NamedBodyMap& bodyMap,
        const std::string bodyToEstimate );

std::map< observation_models::LinkEndType, boost::shared_ptr< CartesianStatePartial > > createCartesianStatePartialsWrtBodyRotationalState(
        const observation_models::LinkEnds& linkEnds,
        const simulation_setup::NamedBodyMap& bodyMap,
        const std::string& bodyToEstimate );

//! Function to return partial object(s) of position of reference point w.r.t. a (double) parameter.
/*!
 *  Function to return partial object(s) of position of reference point w.r.t. a (double) parameter. A set of link ends and
 *  parameter object  wrt which the partials are to be created. A map is returned, with the LinkEndType as key and pointer
 *  to position partial as value. An entry for the map is created for each entry of linkEnds for which there is a direct
 *  dependency between its position and  the parameter in question.
 *  \param linkEnds Set of link ends, for each entry of this map, it is checked whether a there is a direct dependency
 *  between its position and the parameter in question.
 *  \param bodyMap Map of body objects, used in the creation of the partials.
 *  \param parameterToEstimate Parameter object wrt which partials are to be calculated.
 *  \return Map of position partial objects, one entry for each link end corresponding to the parameterToEstimate.
 */
std::map< observation_models::LinkEndType, std::shared_ptr< CartesianStatePartial > > createCartesianStatePartialsWrtParameter(
        const observation_models::LinkEnds linkEnds,
        const simulation_setup::NamedBodyMap& bodyMap,
        const std::shared_ptr< estimatable_parameters::EstimatableParameter< double > > parameterToEstimate );

//! Function to return partial object(s) of position of reference point w.r.t. a (vector) parameter.
/*!
 *  Function to return partial object(s) of position of reference point w.r.t. a (vector) parameter. A set of link ends and
 *  parameter object  wrt which the partials are to be created. A map is returned, with the LinkEndType as key and pointer
 *  to position partial as value. An entry for the map is created for each entry of linkEnds for which there is a direct
 *  dependency between its position and  the parameter in question.
 *  \param linkEnds Set of link ends, for each entry of this map, it is checked whether a there is a direct dependency
 *  between its position and the parameter in question.
 *  \param bodyMap Map of body objects, used in the creation of the partials.
 *  \param parameterToEstimate Parameter object wrt which partials are to be calculated.
 *  \return Map of position partial objects, one entry for each link end corresponding to the parameterToEstimate.
 */
std::map< observation_models::LinkEndType, std::shared_ptr< CartesianStatePartial > > createCartesianStatePartialsWrtParameter(
        const observation_models::LinkEnds linkEnds,
        const simulation_setup::NamedBodyMap& bodyMap,
        const std::shared_ptr< estimatable_parameters::EstimatableParameter< Eigen::VectorXd > > parameterToEstimate );



//! Function to create partial object(s) of rotation matrix wrt a (vector) parameter.
template< typename InitialStateParameterType >
boost::shared_ptr< RotationMatrixPartial > createRotationMatrixPartialsWrtStateParameter(
        const simulation_setup::NamedBodyMap& bodyMap,
        const boost::shared_ptr< estimatable_parameters::EstimatableParameter< Eigen::Matrix<
        InitialStateParameterType, Eigen::Dynamic, 1 > > > parameterToEstimate )
{
    using namespace simulation_setup;
    using namespace ephemerides;

    // Declare return object.
    boost::shared_ptr< RotationMatrixPartial >  rotationMatrixPartial;

    // Get body for rotation of which partial is to be created.
    boost::shared_ptr< Body > currentBody = bodyMap.at( parameterToEstimate->getParameterName( ).second.first );

    // Check for which rotation model parameter the partial object is to be created.
    switch( parameterToEstimate->getParameterName( ).first )
    {
    case estimatable_parameters::initial_rotational_body_state:

        // Create rotation matrix partial object
        rotationMatrixPartial = boost::make_shared< RotationMatrixPartialWrtQuaternion >(
                    boost::bind( &Body::getCurrentRotationToGlobalFrame, currentBody ) );
        break;

    default:
        std::string errorMessage = "Warning, rotation matrix partial not implemented for state parameter " +
                std::to_string( parameterToEstimate->getParameterName( ).first );
        throw std::runtime_error( errorMessage );
        break;
    }

    return rotationMatrixPartial;

}

//! Function to create partial object(s) of rotation matrix wrt a (double) parameter.
/*!
 *  Function to create partial object(s) of rotation matrix from a body-fixed to inertial frame wrt a (double) parameter.
 *  \param bodyMap Map of body objects, used in the creation of the partial.
 *  \param parameterToEstimate Parameter wrt which rotation matrix partial object is to be created.
 *  \return Requested rotation matrix partial object.
 */
std::shared_ptr< RotationMatrixPartial > createRotationMatrixPartialsWrtParameter(
        const simulation_setup::NamedBodyMap& bodyMap,
        const std::shared_ptr< estimatable_parameters::EstimatableParameter< double > > parameterToEstimate );

//! Function to create partial object(s) of rotation matrix wrt a (vector) parameter.
/*!
 *  Function to create partial object(s) of rotation matrix from a body-fixed to inertial frame wrt a (vector) parameter.
 *  \param bodyMap Map of body objects, used in the creation of the partial.
 *  \param parameterToEstimate Parameter wrt which rotation matrix partial object is to be created.
 *  \return Requested rotation matrix partial object.
 */
std::shared_ptr< RotationMatrixPartial > createRotationMatrixPartialsWrtParameter(
        const simulation_setup::NamedBodyMap& bodyMap,
        const std::shared_ptr< estimatable_parameters::EstimatableParameter< Eigen::VectorXd > > parameterToEstimate );

//! Function to create rotation matrix partial objects for all rotation model parameters of given body in given set of
//! parameters.
/*!
 *  Function to create rotation matrix partial objects for all rotation model parameters of given body in given set of
 *  parameters. All parameter objects of given EstimatableParameterSet are checked whether they are firstly a property of
 *  the requested body, and secondly if they represent a property of the rotation from the body-fixed to base frame.
 *  If both conditions are met, a partial  is created and added to teh return list.
 *  \param parametersToEstimate Set of all parameters which are to be estimated.
 *  \param bodyName Name of body for which to create partials of rotation from body-fixed to base frame
 *  \param bodyMap Map of body objects, used in the creation of the partials.
 *  \return Rotation matrix partial objects for all rotation model parameters of bodyName in parametersToEstimate.
 */
template< typename ParameterType >
RotationMatrixPartialNamedList createRotationMatrixPartials(
        const std::shared_ptr< estimatable_parameters::EstimatableParameterSet< ParameterType > > parametersToEstimate,
        const std::string& bodyName, const simulation_setup::NamedBodyMap& bodyMap )

{
    //std::vector< boost::shared_ptr< EstimatableParameter< Eigen:: > > >
    //getEstimatedInitialStateParameters( )

    // Declare map to return.
    std::map< std::pair< estimatable_parameters::EstimatebleParametersEnum, std::string >,
            std::shared_ptr< RotationMatrixPartial > >
            rotationMatrixPartials;

    // Retrieve double and vector parameters from total set of parameters.
<<<<<<< HEAD
   std::map< int, boost::shared_ptr< estimatable_parameters::EstimatableParameter<
            Eigen::Matrix< ParameterType, Eigen::Dynamic, 1 > > > > stateParameters =
            parametersToEstimate->getInitialStateParameters( );
    std::map< int, boost::shared_ptr< estimatable_parameters::EstimatableParameter< double > > > doubleParameters =
=======
    std::map< int, std::shared_ptr< estimatable_parameters::EstimatableParameter< double > > > doubleParameters =
>>>>>>> eaed7b43
            parametersToEstimate->getDoubleParameters( );
    std::map< int, std::shared_ptr< estimatable_parameters::EstimatableParameter< Eigen::VectorXd > > > vectorParameters =
            parametersToEstimate->getVectorParameters( );


    for( auto parameterIterator = stateParameters.begin( ); parameterIterator != stateParameters.end( );
         parameterIterator++ )
    {
        // Check parameter is rotational property of requested body.
        if( ( parameterIterator->second->getParameterName( ).second.first == bodyName ) &&
                ( estimatable_parameters::isParameterRotationMatrixProperty(
                      parameterIterator->second->getParameterName( ).first ) ) )
        {
            // Create partial object.
            rotationMatrixPartials[ std::make_pair(
                        parameterIterator->second->getParameterName( ).first,
                        parameterIterator->second->getSecondaryIdentifier( ) ) ] =
                    createRotationMatrixPartialsWrtStateParameter( bodyMap, parameterIterator->second );
        }
    }

    // Iterate over double parameters.
    for( std::map< int, std::shared_ptr< estimatable_parameters::EstimatableParameter< double > > >::iterator
         parameterIterator = doubleParameters.begin( ); parameterIterator != doubleParameters.end( ); parameterIterator++ )
    {
        // Check parameter is rotational property of requested body.
        if( ( parameterIterator->second->getParameterName( ).second.first == bodyName ) &&
                ( estimatable_parameters::isParameterRotationMatrixProperty(
                      parameterIterator->second->getParameterName( ).first ) ) )
        {
            // Create partial object.
            rotationMatrixPartials[ std::make_pair(
                        parameterIterator->second->getParameterName( ).first,
                        parameterIterator->second->getSecondaryIdentifier( ) ) ] =
                    createRotationMatrixPartialsWrtParameter( bodyMap, parameterIterator->second );
        }
    }

    // Iterate over vector parameters.
    for( std::map< int, std::shared_ptr< estimatable_parameters::EstimatableParameter< Eigen::VectorXd > > >::iterator
         parameterIterator = vectorParameters.begin( ); parameterIterator != vectorParameters.end( ); parameterIterator++ )
    {
        // Check parameter is rotational property of requested body.
        if( ( parameterIterator->second->getParameterName( ).second.first == bodyName ) &&
                ( estimatable_parameters::isParameterRotationMatrixProperty(
                      parameterIterator->second->getParameterName( ).first ) ) )
        {
            // Create partial object.
            rotationMatrixPartials[ std::make_pair(
                        parameterIterator->second->getParameterName( ).first,
                        parameterIterator->second->getSecondaryIdentifier( ) ) ] =
                    createRotationMatrixPartialsWrtParameter( bodyMap, parameterIterator->second );
        }
    }

    return rotationMatrixPartials;
}

//! Typedef of list of RotationMatrixPartial objects, ordered by parameter.
typedef std::map< std::pair< estimatable_parameters::EstimatebleParametersEnum, std::string >,
std::shared_ptr< RotationMatrixPartial > > RotationMatrixPartialNamedList;

//! Function to create an objects that computes the partial derivatives of a three-dimensional position observable w.r.t.
//! the position of a body.
/*!
 *  Function to create an objects that computes the partial derivatives of a three-dimensional position observable w.r.t.
 *  the position of a body.
 *  \param linkEnds Set of link ends used for observation model of three-dimensional position
 *  \param bodyMap List of bodies that comprise the environment
 *  \param bodyToEstimate Name of body w.r.t. the position of which a partial is to be compured
 *  \param positionObservableScaler Object that scales position partial to observable partial.
 *  \return Single object that computes partial of given observable w.r.t. given parameter.
 */
std::shared_ptr< PositionObervationPartial > createPositionObservablePartialWrtPosition(
        const observation_models::LinkEnds linkEnds,
        const simulation_setup::NamedBodyMap& bodyMap,
        const std::string bodyToEstimate,
        const std::shared_ptr< PositionObservationScaling > positionObservableScaler );

//! Function to create a list of objects that compute the partial derivatives of a three-dimensional position observable.
/*!
 *  Function to create a list of objects that compute the partial derivatives of a three-dimensional position observable
 *  A single object is created for each parameter w.r.t. whih a partial derivative is to be taken. Note that the
 *  three-dimensional position observable is only sensitive to the position of the body under observation.
 *  \param positionObservableLinkEnds Set of link ends used for observation model of three-dimensional position
 *  \param bodyMap List of bodies that comprise the environment
 *  \param parametersToEstimate List of parameters that is to be estimated.
 *  \return Pair, first entry is map (key is start index and size of parameter; value is partial object), secod entry is
 *  scaling object to be used for all partials.
 */
template< typename ParameterType >
std::pair< SingleLinkObservationThreePartialList, std::shared_ptr< PositionPartialScaling > >
createPositionObservablePartials(
        const observation_models::LinkEnds positionObservableLinkEnds,
        const simulation_setup::NamedBodyMap& bodyMap,
        const std::shared_ptr< estimatable_parameters::EstimatableParameterSet< ParameterType > > parametersToEstimate )

{
    // Create scaling object, to be used for each partial created here (i.e. same scaling for different parameters but same
    // observable).
    std::shared_ptr< PositionObservationScaling > positionObservableScaling =
            std::make_shared< PositionObservationScaling >( );

    SingleLinkObservationThreePartialList positionObservablePartials;

    // Define start index and size of current parameter under consideration
    int currentIndex = 0;
    std::pair< int, int > currentPair = std::pair< int, int >( currentIndex, 1 );

    std::vector< std::shared_ptr< estimatable_parameters::EstimatableParameter<
            Eigen::Matrix< ParameterType, Eigen::Dynamic, 1 > > > > initialDynamicalParameters =
            parametersToEstimate->getEstimatedInitialStateParameters( );

    // Iterate over list of bodies of which the partials of the accelerations acting on them are required.
    for( unsigned int i = 0; i < initialDynamicalParameters.size( ); i++ )
    {
        if( std::dynamic_pointer_cast< estimatable_parameters::InitialTranslationalStateParameter< ParameterType > >(
                    initialDynamicalParameters.at( i ) ) != nullptr )
        {

            // Retrieve name of body w.r.t. position of which partial is to be taken.
            std::string acceleratedBody = std::dynamic_pointer_cast<
                    estimatable_parameters::InitialTranslationalStateParameter< ParameterType > >(
                        initialDynamicalParameters.at( i ) )->getParameterName( ).second.first;

            // Create partial (if needed)
            std::shared_ptr< PositionObervationPartial > currentObservablePartial =
                    createPositionObservablePartialWrtPosition(
                        positionObservableLinkEnds, bodyMap, acceleratedBody, positionObservableScaling );

            // If partial exists, then dependency exists and parameter must be added.
            if( currentObservablePartial != nullptr )
            {
                currentPair = std::pair< int, int >( currentIndex, 6 );
                positionObservablePartials[ currentPair ] = currentObservablePartial;
            }

            currentIndex += 6;
        }
    }

    return std::make_pair( positionObservablePartials, positionObservableScaling );
}

//! Function to create a list of objects that compute the partial derivatives of a list of 3-dimensional position observable.
/*!
 *  Function to create a list of objects that compute the partial derivatives of a list of 3-dimensional position observable
 *  A single object is created for each parameter w.r.t. whih a partial derivative is to be taken, separately for each set of
 *  link ends. Note that the three-dimensional position observable is only sensitive to the position of the body under
 * observation.
 *  \param linkEnds List of sets of link ends used for observation models of three-dimensional position
 *  \param bodyMap List of bodies that comprise the environment
 *  \param parametersToEstimate List of parameters that is to be estimated.
 *  \return For each set of link ends a single pair, containing:
 *  First entry is map (key is start index and size of parameter; value is partial object), secod entry is
 *  scaling object to be used for all partials.
 */
template< typename ParameterType >
std::map< observation_models::LinkEnds,
std::pair< SingleLinkObservationThreePartialList, std::shared_ptr< PositionPartialScaling > > >
createPositionObservablePartials(
        const std::vector<  observation_models::LinkEnds > linkEnds,
        const simulation_setup::NamedBodyMap& bodyMap,
        const std::shared_ptr< estimatable_parameters::EstimatableParameterSet< ParameterType > > parametersToEstimate )
{
    std::map< observation_models::LinkEnds, std::pair< SingleLinkObservationThreePartialList,
            std::shared_ptr< PositionPartialScaling > > > positionObservablePartials;

    for( unsigned int i = 0; i < linkEnds.size( ); i++ )
    {
        if( linkEnds[ i ].count( observation_models::observed_body ) == 0 || linkEnds[ i ].size( ) != 1 )
        {
            throw std::runtime_error( "Error when making position observable partial, link ends are wrong" );
        }

        positionObservablePartials[ linkEnds[ i ] ] = createPositionObservablePartials(
                    linkEnds[ i ], bodyMap, parametersToEstimate );
    }
    return positionObservablePartials;
}

}

}

#endif // TUDAT_CREATEPOSITIONPARTIALS_H<|MERGE_RESOLUTION|>--- conflicted
+++ resolved
@@ -49,7 +49,7 @@
         const simulation_setup::NamedBodyMap& bodyMap,
         const std::string bodyToEstimate );
 
-std::map< observation_models::LinkEndType, boost::shared_ptr< CartesianStatePartial > > createCartesianStatePartialsWrtBodyRotationalState(
+std::map< observation_models::LinkEndType, std::shared_ptr< CartesianStatePartial > > createCartesianStatePartialsWrtBodyRotationalState(
         const observation_models::LinkEnds& linkEnds,
         const simulation_setup::NamedBodyMap& bodyMap,
         const std::string& bodyToEstimate );
@@ -92,19 +92,19 @@
 
 //! Function to create partial object(s) of rotation matrix wrt a (vector) parameter.
 template< typename InitialStateParameterType >
-boost::shared_ptr< RotationMatrixPartial > createRotationMatrixPartialsWrtStateParameter(
-        const simulation_setup::NamedBodyMap& bodyMap,
-        const boost::shared_ptr< estimatable_parameters::EstimatableParameter< Eigen::Matrix<
+std::shared_ptr< RotationMatrixPartial > createRotationMatrixPartialsWrtStateParameter(
+        const simulation_setup::NamedBodyMap& bodyMap,
+        const std::shared_ptr< estimatable_parameters::EstimatableParameter< Eigen::Matrix<
         InitialStateParameterType, Eigen::Dynamic, 1 > > > parameterToEstimate )
 {
     using namespace simulation_setup;
     using namespace ephemerides;
 
     // Declare return object.
-    boost::shared_ptr< RotationMatrixPartial >  rotationMatrixPartial;
+    std::shared_ptr< RotationMatrixPartial >  rotationMatrixPartial;
 
     // Get body for rotation of which partial is to be created.
-    boost::shared_ptr< Body > currentBody = bodyMap.at( parameterToEstimate->getParameterName( ).second.first );
+    std::shared_ptr< Body > currentBody = bodyMap.at( parameterToEstimate->getParameterName( ).second.first );
 
     // Check for which rotation model parameter the partial object is to be created.
     switch( parameterToEstimate->getParameterName( ).first )
@@ -112,8 +112,8 @@
     case estimatable_parameters::initial_rotational_body_state:
 
         // Create rotation matrix partial object
-        rotationMatrixPartial = boost::make_shared< RotationMatrixPartialWrtQuaternion >(
-                    boost::bind( &Body::getCurrentRotationToGlobalFrame, currentBody ) );
+        rotationMatrixPartial = std::make_shared< RotationMatrixPartialWrtQuaternion >(
+                    std::bind( &Body::getCurrentRotationToGlobalFrame, currentBody ) );
         break;
 
     default:
@@ -167,7 +167,7 @@
         const std::string& bodyName, const simulation_setup::NamedBodyMap& bodyMap )
 
 {
-    //std::vector< boost::shared_ptr< EstimatableParameter< Eigen:: > > >
+    //std::vector< std::shared_ptr< EstimatableParameter< Eigen:: > > >
     //getEstimatedInitialStateParameters( )
 
     // Declare map to return.
@@ -176,14 +176,10 @@
             rotationMatrixPartials;
 
     // Retrieve double and vector parameters from total set of parameters.
-<<<<<<< HEAD
-   std::map< int, boost::shared_ptr< estimatable_parameters::EstimatableParameter<
+   std::map< int, std::shared_ptr< estimatable_parameters::EstimatableParameter<
             Eigen::Matrix< ParameterType, Eigen::Dynamic, 1 > > > > stateParameters =
             parametersToEstimate->getInitialStateParameters( );
-    std::map< int, boost::shared_ptr< estimatable_parameters::EstimatableParameter< double > > > doubleParameters =
-=======
     std::map< int, std::shared_ptr< estimatable_parameters::EstimatableParameter< double > > > doubleParameters =
->>>>>>> eaed7b43
             parametersToEstimate->getDoubleParameters( );
     std::map< int, std::shared_ptr< estimatable_parameters::EstimatableParameter< Eigen::VectorXd > > > vectorParameters =
             parametersToEstimate->getVectorParameters( );
