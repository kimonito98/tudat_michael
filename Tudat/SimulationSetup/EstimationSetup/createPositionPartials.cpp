<<<<<<< HEAD
/*    Copyright (c) 2010-2016, Delft University of Technology
=======
/*    Copyright (c) 2010-2017, Delft University of Technology
>>>>>>> e6aa6cfc
 *    All rigths reserved
 *
 *    This file is part of the Tudat. Redistribution and use in source and
 *    binary forms, with or without modification, are permitted exclusively
 *    under the terms of the Modified BSD license. You should have received
 *    a copy of the license with this file. If not, please or visit:
 *    http://tudat.tudelft.nl/LICENSE.
 */
<<<<<<< HEAD

=======
>>>>>>> e6aa6cfc
#include "Tudat/Astrodynamics/Ephemerides/simpleRotationalEphemeris.h"
#include "Tudat/SimulationSetup/EstimationSetup/createPositionPartials.h"


namespace tudat
{

namespace observation_partials
{

//! Function to return partial(s) of position of ground station(s) w.r.t. state of a single body.
std::map< observation_models::LinkEndType, boost::shared_ptr< PositionPartial > > createPositionPartialsWrtBodyPosition(
        const observation_models::LinkEnds& linkEnds,
        const simulation_setup::NamedBodyMap& bodyMap,
        const std::string bodyToEstimate )
{
    // Declare data map to return.
    std::map< observation_models::LinkEndType, boost::shared_ptr< PositionPartial > > partialMap;

    // Declare local variable to use in loop
    std::string currentBodyName;

    // Iterate over all like ends.
    for( observation_models::LinkEnds::const_iterator linkEndIterator = linkEnds.begin( );
         linkEndIterator != linkEnds.end( ); linkEndIterator++ )
    {
        // Check if current link end is on body that is requested.
        currentBodyName = linkEndIterator->second.first;
        if( bodyToEstimate == currentBodyName )
        {
            // Create partial
            partialMap[ linkEndIterator->first ] = boost::make_shared< PositionPartialWrtPosition >( );
        }
        else
        {
            std::string observedBodyEphemerisOrigin =
                    bodyMap.at( currentBodyName )->getEphemeris( )->getReferenceFrameOrigin( );
            if( observedBodyEphemerisOrigin == bodyToEstimate )
            {
                partialMap[ linkEndIterator->first ] = boost::make_shared< PositionPartialWrtPosition >( );
            }
        }
    }

    return partialMap;
}

//! Function to return partial object(s) of position of reference point w.r.t. a (double) parameter.
std::map< observation_models::LinkEndType, boost::shared_ptr< PositionPartial > > createPositionPartialsWrtParameter(
        const observation_models::LinkEnds linkEnds,
        const simulation_setup::NamedBodyMap& bodyMap,
        const boost::shared_ptr< estimatable_parameters::EstimatableParameter< double > > parameterToEstimate )
{
    using namespace ephemerides;

    // Declare data map to return.
    std::map< observation_models::LinkEndType, boost::shared_ptr< PositionPartial > > partialMap;

    // Declare local variable to use in loop
    boost::shared_ptr< simulation_setup::Body > currentBody;
    std::string currentBodyName;

    // Iterate over all like ends.
    for( observation_models::LinkEnds::const_iterator linkEndIterator = linkEnds.begin( );
         linkEndIterator != linkEnds.end( ); linkEndIterator++ )
    {
        // Check if current link end body corresponds to body with property to estimate.
        if( ( linkEndIterator->second.first == parameterToEstimate->getParameterName( ).second.first ) &&
                ( linkEndIterator->second.second != "" ) )
        {
            // Set current body name and object.
            currentBodyName = linkEndIterator->second.first;
            currentBody = bodyMap.at( currentBodyName );

            // Check if parameter is a rotation model property, in which case a PositionPartialWrtRotationMatrixParameter,
            // with the rotation matrix partial created from createRotationMatrixPartialsWrtParameter function.
            if( estimatable_parameters::isParameterRotationMatrixProperty( parameterToEstimate->getParameterName( ).first ) )
            {
                // Set ground station position function
                boost::function< Eigen::Vector3d( const double ) > groundStationPositionFunction =
                        boost::bind( &ground_stations::GroundStationState::getCartesianPositionInTime,
                                     ( currentBody )->getGroundStation( linkEndIterator->second.second )
                                     ->getNominalStationState( ), _1, basic_astrodynamics::JULIAN_DAY_ON_J2000 );

                // Create parameter partial object.
                partialMap[ linkEndIterator->first ] = boost::make_shared< PositionPartialWrtRotationMatrixParameter >(
                            createRotationMatrixPartialsWrtParameter( bodyMap, parameterToEstimate ),
                            groundStationPositionFunction );
            }
            else
            {
                // Check which parameter is requested and create position partial if direct dependency between position and
                // parameter exists.
                switch( parameterToEstimate->getParameterName( ).first )
                {
                case estimatable_parameters::gravitational_parameter:
                    break;

                case estimatable_parameters::constant_drag_coefficient:
                    break;

                case estimatable_parameters::radiation_pressure_coefficient:
                    break;

                default:

                    std::string errorMessage =
                            "Parameter " + boost::lexical_cast< std::string >(
                                parameterToEstimate->getParameterName( ).first ) +
                            " not implemented when making position partial";
                    throw std::runtime_error( errorMessage );
                    break;
                }
            }
        }
    }

    return partialMap;
}

//! Function to return partial(s) of position of ground station(s) w.r.t. a (vector) parameter.
std::map< observation_models::LinkEndType, boost::shared_ptr< PositionPartial > > createPositionPartialsWrtParameter(
        const observation_models::LinkEnds linkEnds,
        const simulation_setup::NamedBodyMap& bodyMap,
        const boost::shared_ptr< estimatable_parameters::EstimatableParameter< Eigen::VectorXd > > parameterToEstimate )
{
    using namespace ephemerides;

    // Declare data map to return.
    std::map< observation_models::LinkEndType, boost::shared_ptr< PositionPartial > > partialMap;

    // Declare local variable to use in loop
    boost::shared_ptr< simulation_setup::Body > currentBody;
    std::string currentBodyName;

    // Iterate over all like ends.
    for( observation_models::LinkEnds::const_iterator linkEndIterator = linkEnds.begin( );
         linkEndIterator != linkEnds.end( ); linkEndIterator++ )
    {
        // Check if current link end body corresponds to body with property to estimate.
        if( linkEndIterator->second.first == parameterToEstimate->getParameterName( ).second.first &&
                linkEndIterator->second.second != "" )
        {
            // Set current body name and object.
            currentBodyName = linkEndIterator->second.first;
            currentBody = bodyMap.at( currentBodyName );

            // Check if parameter is a rotation model property, in which case a PositionPartialWrtRotationMatrixParameter,
            // with the rotation matrix partial created from createRotationMatrixPartialsWrtParameter function.
            if( estimatable_parameters::isParameterRotationMatrixProperty( parameterToEstimate->getParameterName( ).first ) )
            {
                // Set ground station position function
                boost::function< Eigen::Vector3d( const double ) > groundStationPositionFunction =
                        boost::bind( &ground_stations::GroundStationState::getCartesianPositionInTime,
                                     ( currentBody )->getGroundStation( linkEndIterator->second.second )
                                     ->getNominalStationState( ), _1, basic_astrodynamics::JULIAN_DAY_ON_J2000 );

                // Create parameter partial object.
                partialMap[ linkEndIterator->first ] = boost::make_shared< PositionPartialWrtRotationMatrixParameter >(
                            createRotationMatrixPartialsWrtParameter( bodyMap, parameterToEstimate ),
                            groundStationPositionFunction );
            }
            else
            {
                // Check which parameter is requested and create position partial if direct dependency between position and
                // parameter exists.
                switch( parameterToEstimate->getParameterName( ).first )
                {
                case estimatable_parameters::spherical_harmonics_cosine_coefficient_block:
                    break;
                case estimatable_parameters::spherical_harmonics_sine_coefficient_block:
                    break;
                default:
                    std::string errorMessage =
                            "Parameter " + boost::lexical_cast< std::string >(
                                parameterToEstimate->getParameterName( ).first ) +
                            " not implemented when making position partial";
                    throw std::runtime_error( errorMessage );
                    break;
                }
            }

        }

    }
    return partialMap;
}

//! Function to create partial object(s) of rotation matrix wrt a (double) parameter.
boost::shared_ptr< RotationMatrixPartial > createRotationMatrixPartialsWrtParameter(
        const simulation_setup::NamedBodyMap& bodyMap,
        const boost::shared_ptr< estimatable_parameters::EstimatableParameter< double > > parameterToEstimate )
{
    using namespace simulation_setup;
    using namespace ephemerides;

    // Declare return object.
    boost::shared_ptr< RotationMatrixPartial >  rotationMatrixPartial;

    // Get body for rotation of which partial is to be created.
    boost::shared_ptr< Body > currentBody = bodyMap.at( parameterToEstimate->getParameterName( ).second.first );

    // Check for which rotation model parameter the partial object is to be created.
    switch( parameterToEstimate->getParameterName( ).first )
    {
    case estimatable_parameters::constant_rotation_rate:

        if( boost::dynamic_pointer_cast< ephemerides::SimpleRotationalEphemeris >(
                    currentBody->getRotationalEphemeris( ) ) == NULL )
        {
            throw std::runtime_error( "Warning, body's rotation model is not simple when making position w.r.t. constant rtoation rate partial" ) ;
        }

        // Create rotation matrix partial object
        rotationMatrixPartial = boost::make_shared< RotationMatrixPartialWrtConstantRotationRate >(
                    boost::dynamic_pointer_cast< SimpleRotationalEphemeris>( currentBody->getRotationalEphemeris( ) ) );
        break;
    default:
        std::string errorMessage = "Warning, rotation matrix partial not implemented for parameter " +
                boost::lexical_cast< std::string >( parameterToEstimate->getParameterName( ).first );
        throw std::runtime_error( errorMessage );

        break;
    }

    return rotationMatrixPartial;


}

//! Function to create partial object(s) of rotation matrix wrt a (vector) parameter.
boost::shared_ptr< RotationMatrixPartial > createRotationMatrixPartialsWrtParameter(
        const simulation_setup::NamedBodyMap& bodyMap,
        const boost::shared_ptr< estimatable_parameters::EstimatableParameter< Eigen::VectorXd > > parameterToEstimate )

{
    using namespace simulation_setup;
    using namespace ephemerides;

    // Declare return object.
    boost::shared_ptr< RotationMatrixPartial >  rotationMatrixPartial;

    // Get body for rotation of which partial is to be created.
    boost::shared_ptr< Body > currentBody = bodyMap.at( parameterToEstimate->getParameterName( ).second.first );

    // Check for which rotation model parameter the partial object is to be created.
    switch( parameterToEstimate->getParameterName( ).first )
    {
    case estimatable_parameters::rotation_pole_position:


        if( boost::dynamic_pointer_cast< ephemerides::SimpleRotationalEphemeris >(
                    currentBody->getRotationalEphemeris( ) ) == NULL )
        {
            std::string errorMessage = "Warning, body's rotation model is not simple when making position w.r.t. pole position partial";
            throw std::runtime_error( errorMessage );
        }

        // Create rotation matrix partial object
        rotationMatrixPartial = boost::make_shared< RotationMatrixPartialWrtPoleOrientation >(
                    boost::dynamic_pointer_cast< SimpleRotationalEphemeris>( currentBody->getRotationalEphemeris( ) ) );
        break;

    default:
        std::string errorMessage = "Warning, rotation matrix partial not implemented for parameter " +
                boost::lexical_cast< std::string >( parameterToEstimate->getParameterName( ).first );
        throw std::runtime_error( errorMessage );
        break;
    }

    return rotationMatrixPartial;

}

//! Function to create an objects that computes the partial derivatives of a three-dimensional position observable w.r.t.
//! the position of a body.
boost::shared_ptr< PositionObervationPartial > createPositionObservablePartialWrtPosition(
        const  observation_models::LinkEnds linkEnds,
        const simulation_setup::NamedBodyMap& bodyMap,
        const std::string bodyToEstimate,
        const boost::shared_ptr< PositionObservationScaling > positionObservableScaler )
{
    std::map<  observation_models::LinkEndType, boost::shared_ptr< PositionPartial > > positionPartials =
            createPositionPartialsWrtBodyPosition( linkEnds, bodyMap, bodyToEstimate );
    boost::shared_ptr< PositionObervationPartial > positionObervationPartial;

    if( positionPartials.size( ) > 0 )
    {
        positionObervationPartial = boost::make_shared< PositionObervationPartial >(
                    positionObservableScaler, positionPartials, std::make_pair(
                        estimatable_parameters::initial_body_state, std::make_pair( bodyToEstimate, "") ) );
    }

    return positionObervationPartial;
}

}

}<|MERGE_RESOLUTION|>--- conflicted
+++ resolved
@@ -1,8 +1,4 @@
-<<<<<<< HEAD
-/*    Copyright (c) 2010-2016, Delft University of Technology
-=======
 /*    Copyright (c) 2010-2017, Delft University of Technology
->>>>>>> e6aa6cfc
  *    All rigths reserved
  *
  *    This file is part of the Tudat. Redistribution and use in source and
@@ -11,10 +7,7 @@
  *    a copy of the license with this file. If not, please or visit:
  *    http://tudat.tudelft.nl/LICENSE.
  */
-<<<<<<< HEAD
-
-=======
->>>>>>> e6aa6cfc
+
 #include "Tudat/Astrodynamics/Ephemerides/simpleRotationalEphemeris.h"
 #include "Tudat/SimulationSetup/EstimationSetup/createPositionPartials.h"
 
